--- conflicted
+++ resolved
@@ -10,24 +10,14 @@
   - 7.0
 
 env:
-<<<<<<< HEAD
   - DB=MYSQL CORE_RELEASE=master
-=======
-  - DB=MYSQL CORE_RELEASE=3.3
->>>>>>> fe170733
 
 matrix:
   include:
     - php: 5.6
-<<<<<<< HEAD
       env: DB=PGSQL CORE_RELEASE=master
-=======
-      env: DB=PGSQL CORE_RELEASE=3
-    - php: 5.6
-      env: DB=PGSQL CORE_RELEASE=3.2
->>>>>>> fe170733
-  allow_failures:
     - php: 7.0
+      env: DB=PGSQL CORE_RELEASE=master
 
 before_script:
   - composer self-update || true
