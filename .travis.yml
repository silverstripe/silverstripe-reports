language: php

dist: trusty

cache:
  directories:
    - $HOME/.composer/cache/files

env:
  global:
    - COMPOSER_ROOT_VERSION=5.x-dev
    - CORE_RELEASE=master

matrix:
  fast_finish: true
  include:
    - php: 7.1
      env: DB=MYSQL PHPUNIT_TEST=1 PHPCS_TEST=1
<<<<<<< HEAD
    - php: 7.1
      env: DB=PGSQL PHPUNIT_TEST=1
    - php: 7.1
=======
    - php: 7.2
      env: DB=MYSQL PHPUNIT_TEST=1
    - php: 7.3
>>>>>>> b5232aa7
      env: DB=MYSQL PDO=1 PHPUNIT_COVERAGE_TEST=1

before_script:
# Init PHP
  - phpenv rehash
  - phpenv config-rm xdebug.ini || true

# Install composer dependencies
  - export PATH=~/.composer/vendor/bin:$PATH
  - composer validate
  - if [[ $DB == PGSQL ]]; then composer require silverstripe/postgresql:3.x-dev --no-update; fi
  - if [[ $DB == SQLITE ]]; then composer require silverstripe/sqlite3:3.x-dev --no-update; fi
  - composer require silverstripe/recipe-core:5.x-dev silverstripe/admin:2.x-dev silverstripe/versioned:2.x-dev --no-update
  - composer install --prefer-dist --no-interaction --no-progress --no-suggest --optimize-autoloader --verbose --profile

script:
  - if [[ $PHPUNIT_TEST ]]; then vendor/bin/phpunit tests; fi
  - if [[ $PHPUNIT_COVERAGE_TEST ]]; then phpdbg -qrr vendor/bin/phpunit --coverage-clover=coverage.xml tests; fi
  - if [[ $PHPCS_TEST ]]; then composer run-script lint; fi

after_success:
  - if [[ $PHPUNIT_COVERAGE_TEST ]]; then bash <(curl -s https://codecov.io/bash) -f coverage.xml; fi<|MERGE_RESOLUTION|>--- conflicted
+++ resolved
@@ -14,18 +14,13 @@
 matrix:
   fast_finish: true
   include:
-    - php: 7.1
+    - php: 7.2
       env: DB=MYSQL PHPUNIT_TEST=1 PHPCS_TEST=1
-<<<<<<< HEAD
-    - php: 7.1
+    - php: 7.3
       env: DB=PGSQL PHPUNIT_TEST=1
-    - php: 7.1
-=======
-    - php: 7.2
+    - php: 7.3
       env: DB=MYSQL PHPUNIT_TEST=1
     - php: 7.3
->>>>>>> b5232aa7
-      env: DB=MYSQL PDO=1 PHPUNIT_COVERAGE_TEST=1
 
 before_script:
 # Init PHP
