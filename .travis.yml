language: php 

php:
  - 5.3

env:
<<<<<<< HEAD
 - DB=MYSQL CORE_RELEASE=3.1
 - DB=PGSQL CORE_RELEASE=3.1
 - DB=SQLITE3 CORE_RELEASE=3.1
 - PHPCS=1 CORE_RELEASE=3.1

matrix:
  exclude:
    - php: 5.4
      env: DB=PGSQL CORE_RELEASE=3.1
    - php: 5.4
      env: DB=SQLITE3 CORE_RELEASE=3.1
    - php: 5.4
      env: PHPCS=1 CORE_RELEASE=3.1
  allow_failures:
    - env: DB=PGSQL CORE_RELEASE=3.1
    - env: DB=SQLITE3 CORE_RELEASE=3.1
    - env: PHPCS=1 CORE_RELEASE=3.1
=======
  - DB=MYSQL CORE_RELEASE=3.0

matrix:
  include:
    - php: 5.3
      env: DB=PGSQL CORE_RELEASE=3.0
    - php: 5.3
      env: DB=SQLITE CORE_RELEASE=3.0
    - php: 5.4
      env: DB=MYSQL CORE_RELEASE=3.0
    - php: 5.5
      env: DB=MYSQL CORE_RELEASE=3.0
  allow_failures:
    - php: 5.5
      env: DB=MYSQL CORE_RELEASE=3.0
>>>>>>> e194b962

before_script:
 - git clone git://github.com/silverstripe-labs/silverstripe-travis-support.git ~/travis-support
 - php ~/travis-support/travis_setup.php --source `pwd` --target ~/builds/ss
 - cd ~/builds/ss

script: 
 - phpunit cms/tests/

branches:
  except:
    - 2.1
    - 2.2
    - 2.3
    - 2.4
    - post-2.4
    - translation-staging

notifications:
  irc:
    channels:
     - "irc.freenode.org#silverstripe"<|MERGE_RESOLUTION|>--- conflicted
+++ resolved
@@ -4,41 +4,21 @@
   - 5.3
 
 env:
-<<<<<<< HEAD
- - DB=MYSQL CORE_RELEASE=3.1
- - DB=PGSQL CORE_RELEASE=3.1
- - DB=SQLITE3 CORE_RELEASE=3.1
- - PHPCS=1 CORE_RELEASE=3.1
-
-matrix:
-  exclude:
-    - php: 5.4
-      env: DB=PGSQL CORE_RELEASE=3.1
-    - php: 5.4
-      env: DB=SQLITE3 CORE_RELEASE=3.1
-    - php: 5.4
-      env: PHPCS=1 CORE_RELEASE=3.1
-  allow_failures:
-    - env: DB=PGSQL CORE_RELEASE=3.1
-    - env: DB=SQLITE3 CORE_RELEASE=3.1
-    - env: PHPCS=1 CORE_RELEASE=3.1
-=======
-  - DB=MYSQL CORE_RELEASE=3.0
+  - DB=MYSQL CORE_RELEASE=3.1
 
 matrix:
   include:
     - php: 5.3
-      env: DB=PGSQL CORE_RELEASE=3.0
+      env: DB=PGSQL CORE_RELEASE=3.1
     - php: 5.3
-      env: DB=SQLITE CORE_RELEASE=3.0
+      env: DB=SQLITE CORE_RELEASE=3.1
     - php: 5.4
-      env: DB=MYSQL CORE_RELEASE=3.0
+      env: DB=MYSQL CORE_RELEASE=3.1
     - php: 5.5
-      env: DB=MYSQL CORE_RELEASE=3.0
+      env: DB=MYSQL CORE_RELEASE=3.1
   allow_failures:
     - php: 5.5
-      env: DB=MYSQL CORE_RELEASE=3.0
->>>>>>> e194b962
+      env: DB=MYSQL CORE_RELEASE=3.1
 
 before_script:
  - git clone git://github.com/silverstripe-labs/silverstripe-travis-support.git ~/travis-support
