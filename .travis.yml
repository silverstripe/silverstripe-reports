language: php 

php:
  - 5.3

env:
  - DB=MYSQL CORE_RELEASE=3.1

matrix:
  include:
    - php: 5.3
      env: DB=PGSQL CORE_RELEASE=3.1
    - php: 5.3
      env: DB=SQLITE CORE_RELEASE=3.1
    - php: 5.4
      env: DB=MYSQL CORE_RELEASE=3.1
    - php: 5.5
<<<<<<< HEAD
      env: DB=MYSQL CORE_RELEASE=3.1
  allow_failures:
    - php: 5.5
      env: DB=MYSQL CORE_RELEASE=3.1
=======
      env: DB=MYSQL CORE_RELEASE=3.0
>>>>>>> 3a3e8f2f

before_script:
 - git clone git://github.com/silverstripe-labs/silverstripe-travis-support.git ~/travis-support
 - php ~/travis-support/travis_setup.php --source `pwd` --target ~/builds/ss
 - cd ~/builds/ss

script: 
 - phpunit cms/tests/

branches:
  except:
    - 2.1
    - 2.2
    - 2.3
    - 2.4
    - post-2.4
    - translation-staging

notifications:
  irc:
    channels:
     - "irc.freenode.org#silverstripe"<|MERGE_RESOLUTION|>--- conflicted
+++ resolved
@@ -15,14 +15,7 @@
     - php: 5.4
       env: DB=MYSQL CORE_RELEASE=3.1
     - php: 5.5
-<<<<<<< HEAD
       env: DB=MYSQL CORE_RELEASE=3.1
-  allow_failures:
-    - php: 5.5
-      env: DB=MYSQL CORE_RELEASE=3.1
-=======
-      env: DB=MYSQL CORE_RELEASE=3.0
->>>>>>> 3a3e8f2f
 
 before_script:
  - git clone git://github.com/silverstripe-labs/silverstripe-travis-support.git ~/travis-support
