--- conflicted
+++ resolved
@@ -1,53 +1,27 @@
-<<<<<<< HEAD
-language: php
-
-sudo: false
-
-env:
-  global:
-    - COMPOSER_ROOT_VERSION=1.0.x-dev
-
-env:
-  global:
-    - CORE_RELEASE=master
-=======
 # See https://github.com/silverstripe/silverstripe-travis-support for setup details
 
 sudo: false
 
 language: php
 
-php:
-  - 5.3
-  - 5.4
-  - 5.5
-
 env:
-  - DB=MYSQL CORE_RELEASE=3.5
->>>>>>> 76b59e74
+  global:
+    - COMPOSER_ROOT_VERSION=1.0.x-dev
+    - CORE_RELEASE=master
 
 matrix:
   fast_finish: true
   include:
     - php: 5.6
-<<<<<<< HEAD
       env: DB=MYSQL PHPUNIT_TEST=1 PHPCS_TEST=1
     - php: 7.0
       env: DB=MYSQL PHPUNIT_TEST=1
     - php: 7.1.2
       env: DB=MYSQL PDO=1 PHPUNIT_COVERAGE_TEST=1
-=======
-      env: DB=PGSQL CORE_RELEASE=3
-    - php: 5.6
-      env: DB=PGSQL CORE_RELEASE=3.4
-    - php: 7.1
-      env: DB=MYSQL CORE_RELEASE=3.6
->>>>>>> 76b59e74
 
 before_script:
   - composer validate
   - composer self-update || true
-<<<<<<< HEAD
   - "if [ \"$PHPCS_TEST\" = \"1\" ]; then pyrus install pear/PHP_CodeSniffer; fi"
   - phpenv rehash
   - phpenv config-rm xdebug.ini
@@ -55,11 +29,6 @@
   - composer install --prefer-dist
   - composer require --no-update --prefer-dist silverstripe/admin:1.0.x-dev silverstripe/framework:4.0.x-dev silverstripe/versioned:1.0.x-dev silverstripe/config:1.0.x-dev silverstripe/assets:1.0.x-dev --prefer-dist
   - composer update
-=======
-  - git clone git://github.com/silverstripe/silverstripe-travis-support.git ~/travis-support
-  - php ~/travis-support/travis_setup.php --source `pwd` --target ~/builds/ss
-  - cd ~/builds/ss
->>>>>>> 76b59e74
 
 script:
   - "if [ \"$PHPUNIT_TEST\" = \"1\" ]; then vendor/bin/phpunit; fi"
