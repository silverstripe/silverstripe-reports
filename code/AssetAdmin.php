<?php
/**
 * AssetAdmin is the 'file store' section of the CMS.
 * It provides an interface for maniupating the File and Folder objects in the system.
 * 
 * @package cms
 * @subpackage assets
 */
class AssetAdmin extends LeftAndMain {

	static $url_segment = 'assets';
	
	static $url_rule = '/$Action/$ID';
	
	static $menu_title = 'Files & Images';

	public static $tree_class = 'Folder';
	
	/**
	 * @see Upload->allowedMaxFileSize
	 * @var int
	 */
	public static $allowed_max_file_size;
	
	static $allowed_actions = array(
<<<<<<< HEAD
=======
		'addfolder',
		'deletefolder',
		'deletemarked',
		'DeleteItemsForm',
>>>>>>> 27aad3de
		'doUpload',
		'getsubtree',
<<<<<<< HEAD
		'uploadiframe',
		'UploadForm',
		'deleteUnusedThumbnails' => 'ADMIN',
		'batchactions',
		'BatchActionsForm'
=======
		'movemarked',
		'removefile',
		'savefile',
		'sync',
		'uploadiframe',
		'UploadForm',
		'deleteUnusedThumbnails' => 'ADMIN',
		'SitetreeAsUL'
>>>>>>> 27aad3de
	);
	
	/**
	 * @var boolean Enables upload of additional textual information
	 * alongside each file (through multifile.js), which makes
	 * batch changes easier.
	 * 
	 * CAUTION: This is an unstable API which might change.
	 */
	public static $metadata_upload_enabled = false;
	
	/**
	 * Return fake-ID "root" if no ID is found (needed to upload files into the root-folder)
	 */
	public function currentPageID() {
		if(isset($_REQUEST['ID']) && is_numeric($_REQUEST['ID']))	{
			return $_REQUEST['ID'];
		} elseif (is_numeric($this->urlParams['ID'])) {
			return $this->urlParams['ID'];
		} elseif(is_numeric(Session::get("{$this->class}.currentPage"))) {
			return Session::get("{$this->class}.currentPage");
		} else {
			return "root";
		}
	}

	/**
	 * Set up the controller, in particular, re-sync the File database with the assets folder./
	 */
	function init() {
		parent::init();
		
		// Create base folder if it doesnt exist already
		if(!file_exists(ASSETS_PATH)) Filesystem::makeFolder(ASSETS_PATH);

		Requirements::javascript(CMS_DIR . "/javascript/AssetAdmin.js");
<<<<<<< HEAD
=======
		
		Requirements::javascript(THIRDPARTY_DIR . "/greybox/AmiJS.js");
		Requirements::javascript(THIRDPARTY_DIR . "/greybox/greybox.js");
		Requirements::css(THIRDPARTY_DIR . "/greybox/greybox.css");
		
>>>>>>> 27aad3de
		Requirements::css(CMS_DIR . "/css/AssetAdmin.css");

		Requirements::customScript(<<<JS
			_TREE_ICONS = {};
			_TREE_ICONS['Folder'] = {
					fileIcon: 'sapphire/javascript/tree/images/page-closedfolder.gif',
					openFolderIcon: 'sapphire/javascript/tree/images/page-openfolder.gif',
					closedFolderIcon: 'sapphire/javascript/tree/images/page-closedfolder.gif'
			};
JS
		);
		
		CMSBatchActionHandler::register('delete', 'AssetAdmin_DeleteBatchAction', 'Folder');
	}
		
	/**
	 * Show the content of the upload iframe.  The form is specified by a template.
	 */
	function uploadiframe() {
		Requirements::clear();
		
		Requirements::javascript(SAPPHIRE_DIR . "/thirdparty/prototype/prototype.js");
<<<<<<< HEAD
		Requirements::javascript(SAPPHIRE_DIR . "/thirdparty/behaviour/behaviour.js");
		//Requirements::javascript(CMS_DIR . "/javascript/LeftAndMain.js");
=======
		Requirements::javascript(SAPPHIRE_DIR . '/javascript/loader.js');
		Requirements::javascript(SAPPHIRE_DIR . "/thirdparty/behaviour/behaviour.js");
		Requirements::javascript(SAPPHIRE_DIR . "/javascript/prototype_improvements.js");
		Requirements::javascript(SAPPHIRE_DIR . "/javascript/layout_helpers.js");
		Requirements::javascript(CMS_DIR . "/javascript/LeftAndMain.js");
>>>>>>> 27aad3de
		Requirements::javascript(CMS_DIR . "/thirdparty/multifile/multifile.js");
		Requirements::css(CMS_DIR . "/thirdparty/multifile/multifile.css");
		Requirements::javascript(SAPPHIRE_DIR . "/thirdparty/jquery/jquery.js");
		Requirements::javascript(SAPPHIRE_DIR . "/javascript/jquery_improvements.js");
		Requirements::css(CMS_DIR . "/css/typography.css");
		Requirements::css(CMS_DIR . "/css/layout.css");
		Requirements::css(CMS_DIR . "/css/cms_left.css");
		Requirements::css(CMS_DIR . "/css/cms_right.css");
		
		if(isset($data['ID']) && $data['ID'] != 'root') $folder = DataObject::get_by_id("Folder", $data['ID']);
		else $folder = singleton('Folder');
		
		return array( 'CanUpload' => $folder->canEdit());
	}
	
	/**
	 * Needs to be enabled through {@link AssetAdmin::$metadata_upload_enabled}
	 * 
	 * @return String
	 */
	function UploadMetadataHtml() {
		if(!self::$metadata_upload_enabled) return;
		
		$fields = singleton('File')->uploadMetadataFields();

		// Return HTML with markers for easy replacement
		$fieldHtml = '';
		foreach($fields as $field) $fieldHtml = $fieldHtml . $field->FieldHolder();
		$fieldHtml = preg_replace('/(name|for|id)="(.+?)"/', '$1="$2[__X__]"', $fieldHtml);

		// Icky hax to fix certain elements with fixed ids
		$fieldHtml = preg_replace('/-([a-zA-Z0-9]+?)\[__X__\]/', '[__X__]-$1', $fieldHtml);

		return $fieldHtml;
	}
	
	/**
	 * Return the form object shown in the uploadiframe.
	 */
	function UploadForm() {
		$form = new Form($this,'UploadForm', new FieldSet(
			new HiddenField("ID", "", $this->currentPageID()),
			new HiddenField("FolderID", "", $this->currentPageID()),
			// needed because the button-action is triggered outside the iframe
			new HiddenField("action_doUpload", "", "1"), 
			new FileField("Files[0]" , _t('AssetAdmin.CHOOSEFILE','Choose file: ')),
			new LiteralField('UploadButton',"
				<input type=\"submit\" value=\"". _t('AssetAdmin.UPLOAD', 'Upload Files Listed Below'). "\" name=\"action_upload\" id=\"Form_UploadForm_action_upload\" class=\"action\" />
			"),
			new LiteralField('MultifileCode',"
				<p>" . _t('AssetAdmin.FILESREADY','Files ready to upload:') ."</p>
				<div id=\"Form_UploadForm_FilesList\"></div>
			")
		), new FieldSet(
		));
		
		// Makes ajax easier
		$form->disableSecurityToken();
		
		return $form;
	}
	
	/**
	 * This method processes the results of the UploadForm.
	 * It will save the uploaded files to /assets/ and create new File objects as required.
	 */
	function doUpload($data, $form) {
		$newFiles = array();
		$fileIDs = array();
		$fileNames = array();
		$fileSizeWarnings = '';
<<<<<<< HEAD
		$errorsArr = '';
=======
		$uploadErrors = '';
		$jsErrors = '';
>>>>>>> 27aad3de
		$status = '';
		$statusMessage = '';
		$processedFiles = array();

		foreach($data['Files'] as $param => $files) {
			if(!is_array($files)) $files = array($files);
			foreach($files as $key => $value) {
				$processedFiles[$key][$param] = $value;
			}
		}
		
		// Load POST data from arrays in to the correct dohickey.
		$processedData = array();
		foreach($data as $dataKey => $value) {
			if ($dataKey == 'Files') continue;
			if (is_array($value)) {
				$i = 0;
				foreach($value as $fileId => $dataValue) {
					if (!isset($processedData[$i])) $processedData[$i] = array();
					$processedData[$i][$dataKey] = $dataValue;
					$i++;
				}
			}
		}
		$processedData = array_reverse($processedData);
				
		if($data['FolderID'] && $data['FolderID'] != '') $folder = DataObject::get_by_id("Folder", $data['FolderID']);
		else $folder = singleton('Folder');

		foreach($processedFiles as $filePostId => $tmpFile) {
			if($tmpFile['error'] == UPLOAD_ERR_NO_TMP_DIR) {
				$errorsArr[] = _t('AssetAdmin.NOTEMP', 'There is no temporary folder for uploads. Please set upload_tmp_dir in php.ini.');
				break;
			}
		
			if($tmpFile['tmp_name']) {
				
				// validate files (only if not logged in as admin)
				if(!File::$apply_restrictions_to_admin && Permission::check('ADMIN')) {
					$valid = true;
				} else {
					
					// Set up the validator instance with rules
					$validator = new Upload_Validator();
					$validator->setAllowedExtensions(File::$allowed_extensions);
					$validator->setAllowedMaxFileSize(self::$allowed_max_file_size);
					
					// Do the upload validation with the rules
					$upload = new Upload();
					$upload->setValidator($validator);
					$valid = $upload->validate($tmpFile);
					if(!$valid) {
						$errorsArr = $upload->getErrors();
					}
				}
				
				// move file to given folder
				if($valid) {
					$newFile = $folder->addUploadToFolder($tmpFile);
					
					if(self::$metadata_upload_enabled && isset($processedData[$filePostId])) {
						$fileObject = DataObject::get_by_id('File', $newFile);
						$metadataForm = new Form($this, 'MetadataForm', $fileObject->uploadMetadataFields(), new FieldSet());
						$metadataForm->loadDataFrom($processedData[$filePostId]);
						$metadataForm->saveInto($fileObject);
						$fileObject->write();
					}
					
					$newFiles[] = $newFile;
				}
			}
		}

		if($newFiles) {
			$numFiles = sizeof($newFiles);
			$statusMessage = sprintf(_t('AssetAdmin.UPLOADEDX',"Uploaded %s files"),$numFiles);
			$status = "good";
		} else if($errorsArr) {
			$statusMessage = implode('\n', $errorsArr);
			$status = 'bad';
		} else {
			$statusMessage = _t('AssetAdmin.NOTHINGTOUPLOAD','There was nothing to upload');
			$status = "";
		}

		$fileObj = false;
		foreach($newFiles as $newFile) {
			$fileIDs[] = $newFile;
			$fileObj = DataObject::get_one('File', "\"File\".\"ID\"=$newFile");
			// notify file object after uploading
			if (method_exists($fileObj, 'onAfterUpload')) $fileObj->onAfterUpload();
			$fileNames[] = $fileObj->Name;
		}
		
		// workaround for content editors image upload.Passing an extra hidden field
		// in the content editors view of 'UploadMode' @see HtmlEditorField
		// this will be refactored for 2.5
		if(isset($data['UploadMode']) && $data['UploadMode'] == "CMSEditor" && $fileObj) {
			// we can use $fileObj considering that the uploader in the cmseditor can only upload
			// one file at a time. Once refactored to multiple files this is going to have to be changed
			$width = (is_a($fileObj, 'Image')) ? $fileObj->getWidth() : '100';
			$height = (is_a($fileObj, 'Image')) ? $fileObj->getHeight() : '100';
			
			$values = array(
				'Filename' => $fileObj->Filename,
				'Width' => $width,
				'Height' => $height
			);
			
			return Convert::raw2json($values);
		}
		
		$sFileIDs = implode(',', $fileIDs);
		$sFileNames = implode(',', $fileNames);

		echo <<<HTML
			<script type="text/javascript">
<<<<<<< HEAD
			var url = parent.document.getElementById('sitetree').getTreeNodeByIdx( "{$folder->ID}" ).getElementsByTagName('a')[0].href;
			parent.jQuery('#Form_EditForm').entwine('ss').loadForm(url);
			parent.statusMessage("{$statusMessage}","{$status}");
=======
			/* IDs: $sFileIDs */
			/* Names: $sFileNames */
			
			var form = parent.document.getElementById('Form_EditForm');
			parent.statusMessage("{$statusMessage}","{$status}");
			$jsErrors
			parent.document.getElementById('sitetree').getTreeNodeByIdx( "{$folder->ID}" ).getElementsByTagName('a')[0].className += ' contents';
			form.getPageFromServer(form.elements.ID.value);
>>>>>>> 27aad3de
			</script>
HTML;
	}

	/**
	 * Custom currentPage() method to handle opening the 'root' folder
	 */
	public function currentPage() {
		$id = $this->currentPageID();
		if($id && is_numeric($id)) {
			return DataObject::get_by_id('File', $id);
		} else if($id == 'root') {
<<<<<<< HEAD
			return singleton('File');
		}
	}
	
	public function SiteTreeAsUL() {
		return $this->getSiteTreeFor($this->stat('tree_class'), null, 'ChildFolders');
=======
			return singleton($this->stat('tree_class'));
		}
	}
	
	/**
	 * Return the form that displays the details of a folder, including a file list and fields for editing the folder name.
	 */
	function getEditForm($id) {
		if($id && $id != "root") {
			$record = DataObject::get_by_id("File", $id);
		} else {
			$record = singleton("Folder");
		}

		if($record) {
			$fields = $record->getCMSFields();
			$actions = new FieldSet();
			
			// Only show save button if not 'assets' folder
			if($record->canEdit() && $id != 'root') {
				$actions = new FieldSet(
					new FormAction('save',_t('AssetAdmin.SAVEFOLDERNAME','Save folder name'))
				);
			}
			
			$form = new Form($this, "EditForm", $fields, $actions);
			if($record->ID) {
				$form->loadDataFrom($record);
			} else {
				$form->loadDataFrom(array(
					"ID" => "root",
					"URL" => Director::absoluteBaseURL() . 'assets/',
				));
			}
			
			if(!$record->canEdit()) {
				$form->makeReadonly();
			}

			$this->extend('updateEditForm', $form);

			return $form;
		}
	}
	
	/**
	 * Perform the "move marked" action.
	 * Called and returns in same way as 'save' function
	 */
	public function movemarked($urlParams, $form) {
		if($_REQUEST['DestFolderID'] && (is_numeric($_REQUEST['DestFolderID']) || ($_REQUEST['DestFolderID']) == 'root')) {
			$destFolderID = ($_REQUEST['DestFolderID'] == 'root') ? 0 : $_REQUEST['DestFolderID'];
			$fileList = "'" . ereg_replace(' *, *',"','",trim(addslashes($_REQUEST['FileIDs']))) . "'";
			$numFiles = 0;
	
			if($fileList != "''") {
				$files = DataObject::get("File", "\"File\".\"ID\" IN ($fileList)");
				if($files) {
					foreach($files as $file) {
						if($file instanceof Image) {
							$file->deleteFormattedImages();
						}
						$file->ParentID = $destFolderID;
						$file->write();
						$numFiles++;
					}
				} else {
					user_error("No files in $fileList could be found!", E_USER_ERROR);
				}
			}

			$message = sprintf(_t('AssetAdmin.MOVEDX','Moved %s files'),$numFiles);
			
			FormResponse::status_message($message, "good");
			FormResponse::add("$('Form_EditForm_Files').refresh();");

			return FormResponse::respond();
		}
	}

	/**
	 * Perform the "delete marked" action.
	 * Called and returns in same way as 'save' function
	 */
	public function deletemarked($urlParams, $form) {
		$fileList = "'" . ereg_replace(' *, *',"','",trim(addslashes($_REQUEST['FileIDs']))) . "'";
		$numFiles = 0;
		$folderID = 0;
		$deleteList = '';
		$brokenPageList = '';

		if($fileList != "''") {
			$files = DataObject::get("File", "\"File\".\"ID\" IN ($fileList)");
			if($files) {
				$brokenPages = array();
				foreach($files as $file) {
					$brokenPages = array_merge($brokenPages, $file->BackLinkTracking()->toArray());
					if($file instanceof Image) {
						$file->deleteFormattedImages();
					}
					if(!$folderID) {
						$folderID = $file->ParentID;
					}
					$file->delete();
					$numFiles++;
				}
				if($brokenPages) {
					$brokenPageList = "  ". _t('AssetAdmin.NOWBROKEN', 'These pages now have broken links:') . '</ul>';
					foreach($brokenPages as $brokenPage) {
						$brokenPageList .= "<li style=&quot;font-size: 65%&quot;>" . $brokenPage->Breadcrumbs(3, true) . '</li>';
					}
					$brokenPageList .= '</ul>';
				} else {
					$brokenPageList = '';
				}
				
				$deleteList = '';
				if($folderID) {
					$remaining = DB::query("SELECT COUNT(*) FROM \"File\" WHERE \"ParentID\" = $folderID")->value();
					if(!$remaining) $deleteList .= "Element.removeClassName(\$('sitetree').getTreeNodeByIdx('$folderID').getElementsByTagName('a')[0],'contents');";
				}
			} else {
				user_error("No files in $fileList could be found!", E_USER_ERROR);
			}
		}
		
		$message = sprintf(_t('AssetAdmin.DELETEDX',"Deleted %s files.%s"),$numFiles,$brokenPageList) ;
		
		FormResponse::add($deleteList);
		FormResponse::status_message($message, "good");
		FormResponse::add("$('Form_EditForm').getPageFromServer($('Form_EditForm_ID').value)");
		
		return FormResponse::respond();	
	}
	
	
	/**
	 * Returns the content to be placed in Form_SubForm when editing a file.
	 * Called using ajax.
	 */
	public function getfile() {
		SSViewer::setOption('rewriteHashlinks', false);

		// bdc: only try to return something if user clicked on an object
		if (is_object($this->getSubForm($this->urlParams['ID']))) {
			return $this->getSubForm($this->urlParams['ID'])->formHtmlContent();
		}
		else return null;
>>>>>>> 27aad3de
	}
	
	function getSiteTreeFor($className, $rootID = null, $childrenMethod = null, $numChildrenMethod = null, $filterFunction = null, $minNodeCount = 30) {
		if (!$childrenMethod) $childrenMethod = 'ChildFolders';
		return parent::getSiteTreeFor($className, $rootID, $childrenMethod, $numChildrenMethod, $filterFunction, $minNodeCount);
	}
	
<<<<<<< HEAD
	public function getCMSTreeTitle() {
		return Director::absoluteBaseURL() . "assets";
=======
	public function sync() {
		echo Filesystem::sync();
	}
	
	/**
	 * Return the entire site tree as a nested UL.
	 * @return string HTML for site tree
	 */
	public function SiteTreeAsUL() {
		$obj = singleton('Folder');
		$obj->setMarkingFilter('ClassName', ClassInfo::subclassesFor('Folder'));
		$obj->markPartialTree(30, null, "ChildFolders");

		if($p = $this->currentPage()) $obj->markToExpose($p);

		// getChildrenAsUL is a flexible and complex way of traversing the tree
		$siteTreeList = $obj->getChildrenAsUL(
			'',
			'"<li id=\"record-$child->ID\" class=\"$child->class" . $child->markingClasses() .  ($extraArg->isCurrentPage($child) ? " current" : "") . "\">" . ' .
			'"<a href=\"" . Controller::join_links(substr($extraArg->Link(),0,-1), "show", $child->ID) . "\" class=\"" . ($child->hasChildFolders() ? " contents" : "") . "\" >" . $child->TreeTitle() . "</a>" ',
			$this,
			true,
			"ChildFolders"
		);	

		// Wrap the root if needs be
		$rootLink = $this->Link() . 'show/root';
		$baseUrl = Director::absoluteBaseURL() . "assets";
		if(!isset($rootID)) {
			$siteTree = "<ul id=\"sitetree\" class=\"tree unformatted\"><li id=\"record-root\" class=\"Root\"><a href=\"$rootLink\"><strong>{$baseUrl}</strong></a>"
			. $siteTreeList . "</li></ul>";
		}

		return $siteTree;
	}

	/**
	 * Returns a subtree of items underneat the given folder.
	 */
	public function getsubtree() {
		$obj = DataObject::get_by_id('Folder', $_REQUEST['ID']);
		$obj->setMarkingFilter('ClassName', ClassInfo::subclassesFor('Folder'));
		$obj->markPartialTree();

		$results = $obj->getChildrenAsUL(
			'',
			'"<li id=\"record-$child->ID\" class=\"$child->class" . $child->markingClasses() .  ($extraArg->isCurrentPage($child) ? " current" : "") . "\">" . ' .
			'"<a href=\"" . Controller::join_links(substr($extraArg->Link(),0,-1), "show", $child->ID) . "\" >" . $child->TreeTitle() . "</a>" ',
			$this,
			true
		);

		return substr(trim($results), 4, -5);
>>>>>>> 27aad3de
	}

	//------------------------------------------------------------------------------------------//

	// Data saving handlers
<<<<<<< HEAD
=======

	/**
	 * Add a new folder and return its details suitable for ajax.
	 */
	public function addfolder($request) {
		// Protect against CSRF on destructive action
		if(!SecurityToken::inst()->checkRequest($request)) return $this->httpError(400);
		
		$parent = ($_REQUEST['ParentID'] && is_numeric($_REQUEST['ParentID'])) ? (int)$_REQUEST['ParentID'] : 0;
		$name = (isset($_REQUEST['Name'])) ? basename($_REQUEST['Name']) : _t('AssetAdmin.NEWFOLDER',"NewFolder");
		
		if($parent) {
			$parentObj = DataObject::get_by_id('File', $parent);
			if(!$parentObj || !$parentObj->ID) $parent = 0;
		}
		
		// Get the folder to be created		
		if(isset($parentObj->ID)) $filename = $parentObj->FullPath . $name;
		else $filename = ASSETS_PATH . '/' . $name;

		// Actually create
		if(!file_exists(ASSETS_PATH)) {
			mkdir(ASSETS_PATH);
		}
		
		$p = new Folder();
		$p->ParentID = $parent;
		$p->Name = $p->Title = basename($filename);
		
		// Ensure uniqueness		
		$i = 2;
		$baseFilename = substr($p->Filename, 0, -1) . '-';
		while(file_exists($p->FullPath)) {
			$p->Filename = $baseFilename . $i . '/';
			$i++;
		}
		
		$p->write();
>>>>>>> 27aad3de
		
	/**
	 * @return Form
	 */
	function SyncForm() {
		$form = new Form(
			$this,
			'SyncForm',
			new FieldSet(
			),
			new FieldSet(
				$btn = new FormAction('doSync', _t('FILESYSTEMSYNC','Look for new files'))
			)
		);
		$form->addExtraClass('actionparams');
		$form->setFormMethod('GET');
		$form->setFormAction('dev/tasks/FilesystemSyncTask');
		$btn->describe(_t('AssetAdmin_left.ss.FILESYSTEMSYNC_DESC', 'SilverStripe maintains its own database of the files &amp; images stored in your assets/ folder.  Click this button to update that database, if files are added to the assets/ folder from outside SilverStripe, for example, if you have uploaded files via FTP.'));
		
		return $form;
	}
<<<<<<< HEAD
		
=======
	
	/**
	 * Delete a folder
	 */
	public function deletefolder($data, $form) {
		$ids = split(' *, *', $_REQUEST['csvIDs']);
		
		if(!$ids) return false;
		$script = '';
		
		foreach($ids as $id) {
			if(is_numeric($id)) {
				$record = DataObject::get_by_id($this->stat('tree_class'), $id);
				if($record) {
					$script .= $this->deleteTreeNodeJS($record);
					$record->delete();
					$record->destroy();
				}
			}
		}
		
		$size = sizeof($ids);
		if($size > 1) {
		  $message = $size.' '._t('AssetAdmin.FOLDERSDELETED', 'folders deleted.');
		} else {
		  $message = $size.' '._t('AssetAdmin.FOLDERDELETED', 'folder deleted.');
		}
		
		$script .= "statusMessage('$message');";

		return $script;
	}
	
	public function removefile($request){
		// Protect against CSRF on destructive action
		if(!SecurityToken::inst()->checkRequest($request)) return $this->httpError(400);
		
		if($fileID = $this->urlParams['ID']) {
			$file = DataObject::get_by_id('File', $fileID);
			// Delete the temp verions of this file in assets/_resampled
			if($file instanceof Image) {
				$file->deleteFormattedImages();
			}
			$file->delete();
			$file->destroy();

			if(Director::is_ajax()) {
				echo <<<JS
				$('Form_EditForm_Files').removeFile($fileID);
				statusMessage('removed file', 'good');
JS;
			} else {
				Director::redirectBack();
			}
		} else {
			user_error("AssetAdmin::removefile: Bad parameters: File=$fileID", E_USER_ERROR);
		}
	}
	
	public function save($urlParams, $form) {
		// Don't save the root folder - there's no database record
		if($_REQUEST['ID'] == 'root') {
			FormResponse::status_message('Saved', 'good');
			return FormResponse::respond();
		}
		
		$form->dataFieldByName('Name')->Value = $form->dataFieldByName('Title')->Value();
		
		return parent::save($urlParams, $form);
	}
	
>>>>>>> 27aad3de
	/**
     * #################################
     *        Garbage collection.
     * #################################
    */
	
	/**
	 * Removes all unused thumbnails from the file store
	 * and returns the status of the process to the user.
	 */
	public function deleteunusedthumbnails($request) {
		// Protect against CSRF on destructive action
		if(!SecurityToken::inst()->checkRequest($request)) return $this->httpError(400);
		
		$count = 0;
		$thumbnails = $this->getUnusedThumbnails();
		
		if($thumbnails) {
			foreach($thumbnails as $thumbnail) {
				unlink(ASSETS_PATH . "/" . $thumbnail);
				$count++;
			}
		}
		
		$message = sprintf(_t('AssetAdmin.THUMBSDELETED', '%s unused thumbnails have been deleted'), $count);
		FormResponse::status_message($message, 'good');
		echo FormResponse::respond();
	}
	
	/**
	 * Creates array containg all unused thumbnails.
	 * 
	 * Array is created in three steps:
	 *     1. Scan assets folder and retrieve all thumbnails
	 *     2. Scan all HTMLField in system and retrieve thumbnails from them.
	 *     3. Count difference between two sets (array_diff)
	 *
	 * @return array 
	 */
	private function getUnusedThumbnails() {
		$allThumbnails = array();
		$usedThumbnails = array();
		$dirIterator = new RecursiveIteratorIterator(new RecursiveDirectoryIterator(ASSETS_PATH));
		$classes = ClassInfo::subclassesFor('SiteTree');
		
		if($dirIterator) {
			foreach($dirIterator as $file) {
				if($file->isFile()) {
					if(strpos($file->getPathname(), '_resampled') !== false) {
						$pathInfo = pathinfo($file->getPathname());
						if(in_array(strtolower($pathInfo['extension']), array('jpeg', 'jpg', 'jpe', 'png', 'gif'))) {
							$path = str_replace('\\','/', $file->getPathname());
							$allThumbnails[] = substr($path, strpos($path, '/assets/') + 8);
						}
					}
				}
			}
		}
		
		if($classes) {
			foreach($classes as $className) {
				$SNG_class = singleton($className);
				$objects = DataObject::get($className);
				
				if($objects !== NULL) {
					foreach($objects as $object) {
						foreach($SNG_class->db() as $fieldName => $fieldType) {
							if($fieldType == 'HTMLText') {
								$url1 = HTTP::findByTagAndAttribute($object->$fieldName,array('img' => 'src'));
								
								if($url1 != NULL) {
									$usedThumbnails[] = substr($url1[0], strpos($url1[0], '/assets/') + 8);
								}
								
								if($object->latestPublished > 0) {
									$object = Versioned::get_latest_version($className, $object->ID);
									$url2 = HTTP::findByTagAndAttribute($object->$fieldName, array('img' => 'src'));
									
									if($url2 != NULL) {
										$usedThumbnails[] = substr($url2[0], strpos($url2[0], '/assets/') + 8);
									}
								}
							}
						}
					}
				}
			}
		}
		
		return array_diff($allThumbnails, $usedThumbnails);
	}
	
}
/**
 * Delete multiple {@link Folder} records (and the associated filesystem nodes).
 * Usually used through the {@link AssetAdmin} interface.
 * 
 * @package cms
 * @subpackage batchactions
 */
class AssetAdmin_DeleteBatchAction extends CMSBatchAction {
	function getActionTitle() {
		// _t('AssetAdmin_left.ss.SELECTTODEL','Select the folders that you want to delete and then click the button below')
		return _t('AssetAdmin_DeleteBatchAction.TITLE', 'Delete folders');
	}

	function run(DataObjectSet $records) {
		$status = array(
			'modified'=>array(),
			'deleted'=>array()
		);
		
		foreach($records as $record) {
			$id = $record->ID;
			
			// Perform the action
			if($record->canDelete()) $record->delete();

			$status['deleted'][$id] = array();

			$record->destroy();
			unset($record);
		}

		return Convert::raw2json($status);
	}
}
?><|MERGE_RESOLUTION|>--- conflicted
+++ resolved
@@ -23,22 +23,12 @@
 	public static $allowed_max_file_size;
 	
 	static $allowed_actions = array(
-<<<<<<< HEAD
-=======
 		'addfolder',
 		'deletefolder',
 		'deletemarked',
 		'DeleteItemsForm',
->>>>>>> 27aad3de
 		'doUpload',
 		'getsubtree',
-<<<<<<< HEAD
-		'uploadiframe',
-		'UploadForm',
-		'deleteUnusedThumbnails' => 'ADMIN',
-		'batchactions',
-		'BatchActionsForm'
-=======
 		'movemarked',
 		'removefile',
 		'savefile',
@@ -46,8 +36,8 @@
 		'uploadiframe',
 		'UploadForm',
 		'deleteUnusedThumbnails' => 'ADMIN',
-		'SitetreeAsUL'
->>>>>>> 27aad3de
+		'batchactions',
+		'BatchActionsForm',
 	);
 	
 	/**
@@ -84,14 +74,6 @@
 		if(!file_exists(ASSETS_PATH)) Filesystem::makeFolder(ASSETS_PATH);
 
 		Requirements::javascript(CMS_DIR . "/javascript/AssetAdmin.js");
-<<<<<<< HEAD
-=======
-		
-		Requirements::javascript(THIRDPARTY_DIR . "/greybox/AmiJS.js");
-		Requirements::javascript(THIRDPARTY_DIR . "/greybox/greybox.js");
-		Requirements::css(THIRDPARTY_DIR . "/greybox/greybox.css");
-		
->>>>>>> 27aad3de
 		Requirements::css(CMS_DIR . "/css/AssetAdmin.css");
 
 		Requirements::customScript(<<<JS
@@ -114,16 +96,8 @@
 		Requirements::clear();
 		
 		Requirements::javascript(SAPPHIRE_DIR . "/thirdparty/prototype/prototype.js");
-<<<<<<< HEAD
 		Requirements::javascript(SAPPHIRE_DIR . "/thirdparty/behaviour/behaviour.js");
 		//Requirements::javascript(CMS_DIR . "/javascript/LeftAndMain.js");
-=======
-		Requirements::javascript(SAPPHIRE_DIR . '/javascript/loader.js');
-		Requirements::javascript(SAPPHIRE_DIR . "/thirdparty/behaviour/behaviour.js");
-		Requirements::javascript(SAPPHIRE_DIR . "/javascript/prototype_improvements.js");
-		Requirements::javascript(SAPPHIRE_DIR . "/javascript/layout_helpers.js");
-		Requirements::javascript(CMS_DIR . "/javascript/LeftAndMain.js");
->>>>>>> 27aad3de
 		Requirements::javascript(CMS_DIR . "/thirdparty/multifile/multifile.js");
 		Requirements::css(CMS_DIR . "/thirdparty/multifile/multifile.css");
 		Requirements::javascript(SAPPHIRE_DIR . "/thirdparty/jquery/jquery.js");
@@ -195,12 +169,7 @@
 		$fileIDs = array();
 		$fileNames = array();
 		$fileSizeWarnings = '';
-<<<<<<< HEAD
 		$errorsArr = '';
-=======
-		$uploadErrors = '';
-		$jsErrors = '';
->>>>>>> 27aad3de
 		$status = '';
 		$statusMessage = '';
 		$processedFiles = array();
@@ -318,20 +287,9 @@
 
 		echo <<<HTML
 			<script type="text/javascript">
-<<<<<<< HEAD
 			var url = parent.document.getElementById('sitetree').getTreeNodeByIdx( "{$folder->ID}" ).getElementsByTagName('a')[0].href;
 			parent.jQuery('#Form_EditForm').entwine('ss').loadForm(url);
 			parent.statusMessage("{$statusMessage}","{$status}");
-=======
-			/* IDs: $sFileIDs */
-			/* Names: $sFileNames */
-			
-			var form = parent.document.getElementById('Form_EditForm');
-			parent.statusMessage("{$statusMessage}","{$status}");
-			$jsErrors
-			parent.document.getElementById('sitetree').getTreeNodeByIdx( "{$folder->ID}" ).getElementsByTagName('a')[0].className += ' contents';
-			form.getPageFromServer(form.elements.ID.value);
->>>>>>> 27aad3de
 			</script>
 HTML;
 	}
@@ -344,15 +302,7 @@
 		if($id && is_numeric($id)) {
 			return DataObject::get_by_id('File', $id);
 		} else if($id == 'root') {
-<<<<<<< HEAD
 			return singleton('File');
-		}
-	}
-	
-	public function SiteTreeAsUL() {
-		return $this->getSiteTreeFor($this->stat('tree_class'), null, 'ChildFolders');
-=======
-			return singleton($this->stat('tree_class'));
 		}
 	}
 	
@@ -397,39 +347,9 @@
 		}
 	}
 	
-	/**
-	 * Perform the "move marked" action.
-	 * Called and returns in same way as 'save' function
-	 */
-	public function movemarked($urlParams, $form) {
-		if($_REQUEST['DestFolderID'] && (is_numeric($_REQUEST['DestFolderID']) || ($_REQUEST['DestFolderID']) == 'root')) {
-			$destFolderID = ($_REQUEST['DestFolderID'] == 'root') ? 0 : $_REQUEST['DestFolderID'];
-			$fileList = "'" . ereg_replace(' *, *',"','",trim(addslashes($_REQUEST['FileIDs']))) . "'";
-			$numFiles = 0;
-	
-			if($fileList != "''") {
-				$files = DataObject::get("File", "\"File\".\"ID\" IN ($fileList)");
-				if($files) {
-					foreach($files as $file) {
-						if($file instanceof Image) {
-							$file->deleteFormattedImages();
-						}
-						$file->ParentID = $destFolderID;
-						$file->write();
-						$numFiles++;
-					}
-				} else {
-					user_error("No files in $fileList could be found!", E_USER_ERROR);
-				}
-			}
-
-			$message = sprintf(_t('AssetAdmin.MOVEDX','Moved %s files'),$numFiles);
-			
-			FormResponse::status_message($message, "good");
-			FormResponse::add("$('Form_EditForm_Files').refresh();");
-
-			return FormResponse::respond();
-		}
+	function getSiteTreeFor($className, $rootID = null, $childrenMethod = null, $numChildrenMethod = null, $filterFunction = null, $minNodeCount = 30) {
+		if (!$childrenMethod) $childrenMethod = 'ChildFolders';
+		return parent::getSiteTreeFor($className, $rootID, $childrenMethod, $numChildrenMethod, $filterFunction, $minNodeCount);
 	}
 
 	/**
@@ -487,31 +407,28 @@
 		return FormResponse::respond();	
 	}
 	
-	
-	/**
-	 * Returns the content to be placed in Form_SubForm when editing a file.
-	 * Called using ajax.
-	 */
-	public function getfile() {
-		SSViewer::setOption('rewriteHashlinks', false);
-
-		// bdc: only try to return something if user clicked on an object
-		if (is_object($this->getSubForm($this->urlParams['ID']))) {
-			return $this->getSubForm($this->urlParams['ID'])->formHtmlContent();
-		}
-		else return null;
->>>>>>> 27aad3de
-	}
-	
-	function getSiteTreeFor($className, $rootID = null, $childrenMethod = null, $numChildrenMethod = null, $filterFunction = null, $minNodeCount = 30) {
-		if (!$childrenMethod) $childrenMethod = 'ChildFolders';
-		return parent::getSiteTreeFor($className, $rootID, $childrenMethod, $numChildrenMethod, $filterFunction, $minNodeCount);
-	}
-	
-<<<<<<< HEAD
 	public function getCMSTreeTitle() {
 		return Director::absoluteBaseURL() . "assets";
-=======
+	}
+	
+	/**
+	 * Action handler for the save button on the file subform.
+	 * Saves the file
+	 */
+	public function savefile($data, $form) {
+		$record = DataObject::get_by_id("File", $data['ID']);
+		$form->saveInto($record);
+		$record->write();
+		$title = Convert::raw2js($record->Title);
+		$name = Convert::raw2js($record->Name);
+		$saved = sprintf(_t('AssetAdmin.SAVEDFILE','Saved file %s'),"#$data[ID]");
+		echo <<<JS
+			statusMessage('$saved');
+			$('record-$data[ID]').getElementsByTagName('td')[1].innerHTML = "$title";
+			$('record-$data[ID]').getElementsByTagName('td')[2].innerHTML = "$name";
+JS;
+	}
+	
 	public function sync() {
 		echo Filesystem::sync();
 	}
@@ -565,14 +482,12 @@
 		);
 
 		return substr(trim($results), 4, -5);
->>>>>>> 27aad3de
-	}
+	}
+	
 
 	//------------------------------------------------------------------------------------------//
 
 	// Data saving handlers
-<<<<<<< HEAD
-=======
 
 	/**
 	 * Add a new folder and return its details suitable for ajax.
@@ -583,35 +498,6 @@
 		
 		$parent = ($_REQUEST['ParentID'] && is_numeric($_REQUEST['ParentID'])) ? (int)$_REQUEST['ParentID'] : 0;
 		$name = (isset($_REQUEST['Name'])) ? basename($_REQUEST['Name']) : _t('AssetAdmin.NEWFOLDER',"NewFolder");
-		
-		if($parent) {
-			$parentObj = DataObject::get_by_id('File', $parent);
-			if(!$parentObj || !$parentObj->ID) $parent = 0;
-		}
-		
-		// Get the folder to be created		
-		if(isset($parentObj->ID)) $filename = $parentObj->FullPath . $name;
-		else $filename = ASSETS_PATH . '/' . $name;
-
-		// Actually create
-		if(!file_exists(ASSETS_PATH)) {
-			mkdir(ASSETS_PATH);
-		}
-		
-		$p = new Folder();
-		$p->ParentID = $parent;
-		$p->Name = $p->Title = basename($filename);
-		
-		// Ensure uniqueness		
-		$i = 2;
-		$baseFilename = substr($p->Filename, 0, -1) . '-';
-		while(file_exists($p->FullPath)) {
-			$p->Filename = $baseFilename . $i . '/';
-			$i++;
-		}
-		
-		$p->write();
->>>>>>> 27aad3de
 		
 	/**
 	 * @return Form
@@ -633,9 +519,6 @@
 		
 		return $form;
 	}
-<<<<<<< HEAD
-		
-=======
 	
 	/**
 	 * Delete a folder
@@ -707,7 +590,6 @@
 		return parent::save($urlParams, $form);
 	}
 	
->>>>>>> 27aad3de
 	/**
      * #################################
      *        Garbage collection.
