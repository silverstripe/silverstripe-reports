--- conflicted
+++ resolved
@@ -27,49 +27,52 @@
 	static $subitem_class = "Member";
 	
 	static $allowed_actions = array(
-<<<<<<< HEAD
-		'addmember',
-=======
 		'addpage',
->>>>>>> 27aad3de
 		'buildbrokenlinks',
 		'compareversions',
 		'createtranslation',
-<<<<<<< HEAD
-=======
 		'deleteitems',
 		'DeleteItemsForm',
 		'dialog',
->>>>>>> 27aad3de
 		'duplicate',
 		'duplicatewithchildren',
 		'getversion',
 		'publishall',
-<<<<<<< HEAD
-		'sidereports',
-		'SideReportsForm',
-=======
 		'publishitems',
 		'PublishItemsForm',
 		'RootForm',
 		'sidereport',
->>>>>>> 27aad3de
 		'submit',
 		'versions',
 		'EditForm',
 		'AddForm',
 		'SiteTreeAsUL',
 		'getshowdeletedsubtree',
-<<<<<<< HEAD
-		'SearchTreeForm',
-		'ReportForm',
-		'LangForm',
-		'VersionsForm'
-=======
 		'getfilteredsubtree',
 		'batchactions',
->>>>>>> 27aad3de
 	);
+	
+	/**
+	 * SiteTree Columns that can be filtered using the the Site Tree Search button
+	 */
+	static $site_tree_filter_options = array(
+		'Title' => array('CMSMain.TITLE', 'Title'),
+		'MenuTitle' => array('CMSMain.MENUTITLE', 'Navigation Label'),
+		'ClassName' => array('CMSMain.PAGETYPE', 'Page Type'), 
+		'Status' => array('CMSMain.STATUS', 'Status'),
+		'MetaDescription' => array('CMSMain.METADESC', 'Description'),
+		'MetaKeywords' => array('CMSMain.METAKEYWORDS', 'Keywords')
+	);
+	
+	static function T_SiteTreeFilterOptions(){
+		return array(
+			'Title' => _t('CMSMain.TITLEOPT', 'Title', 0, 'The dropdown title in CMSMain left SiteTreeFilterOptions'),
+			'MenuTitle' => _t('CMSMain.MENUTITLEOPT', 'Navigation Label', 0, 'The dropdown title in CMSMain left SiteTreeFilterOptions'),
+			'Status' => _t('CMSMain.STATUSOPT', 'Status',  0, "The dropdown title in CMSMain left SiteTreeFilterOptions"), 
+			'MetaDescription' => _t('CMSMain.METADESCOPT', 'Description', 0, "The dropdown title in CMSMain left SiteTreeFilterOptions"), 
+			'MetaKeywords' => _t('CMSMain.METAKEYWORDSOPT', 'Keywords', 0, "The dropdown title in CMSMain left SiteTreeFilterOptions")
+		);
+	}
 	
 	public function init() {
 		parent::init();
@@ -126,10 +129,6 @@
 		
 		if($page) {
 			$nav = SilverStripeNavigator::get_for_record($page);
-<<<<<<< HEAD
-=======
-			Requirements::customScript("window.name = windowName('cms');");
->>>>>>> 27aad3de
 			return $nav['items'];
 		}
 	}
@@ -165,11 +164,7 @@
 		Versioned::prepopulate_versionnumber_cache("SiteTree", "Stage");
 		Versioned::prepopulate_versionnumber_cache("SiteTree", "Live");
 
-<<<<<<< HEAD
 		return $this->getSiteTreeFor($this->stat('tree_class'));
-	}
-=======
-		return $this->getSiteTreeFor("SiteTree");
 	}
 	
 	/**
@@ -241,7 +236,6 @@
 			$optionsetField = new DropdownField('ClassName', 'ClassName', $source, 'Any');
 			return $optionsetField->Field();
 		}	
->>>>>>> 27aad3de
 
 	public function generateDataTreeHints() {
 		$classes = ClassInfo::subclassesFor( $this->stat('tree_class') );
@@ -296,11 +290,11 @@
 			if(!Director::fileExists($closedFolderImage) || $option == "file") $closedFolderImage = $fileImage;
 
 			$js .= <<<JS
-_TREE_ICONS['$class'] = {
-	fileIcon: '$fileImage',
-	openFolderIcon: '$openFolderImage',
-	closedFolderIcon: '$closedFolderImage'
-};
+				_TREE_ICONS['$class'] = {
+					fileIcon: '$fileImage',
+					openFolderIcon: '$openFolderImage',
+					closedFolderIcon: '$closedFolderImage'
+				};
 
 JS;
 		}
@@ -361,20 +355,10 @@
 		$siteConfig = SiteConfig::current_site_config();
 		$form->saveInto($siteConfig);
 		$siteConfig->write();
-<<<<<<< HEAD
 		
 		$this->response->addHeader('X-Status', _t('LeftAndMain.SAVEDUP'));
 	
 		return $form->formHtmlContent();
-=======
-		FormResponse::status_message('Saved site configuration', "good");
-		FormResponse::add("$('Form_EditForm').resetElements();");
-
-		$title = Convert::raw2js($siteConfig->Title);
-		FormResponse::add("$('sitetree').setNodeTitle(0, \"$title\");");
-
-		return FormResponse::respond();
->>>>>>> 27aad3de
 	}
 	/**
 	 * Get a database record to be managed by the CMS
@@ -458,38 +442,26 @@
 				$stageURLField->setValue($record->AbsoluteLink());
 			}
 			
-<<<<<<< HEAD
-			$deleteAction = new FormAction(
-				'delete',
-				_t('CMSMain.DELETE','Delete from the draft site')
-			);
-			$deleteAction->addExtraClass('delete');
-			$actions->insertBefore($deleteAction, 'action_save');
-=======
 			// getAllCMSActions can be used to completely redefine the action list
 			if($record->hasMethod('getAllCMSActions')) {
 				$actions = $record->getAllCMSActions();
 			} else {
 				$actions = $record->getCMSActions();
 			}
->>>>>>> 27aad3de
-			
-			if($record->IsDeletedFromStage) {
-				$form->makeReadonly();
-			}
-<<<<<<< HEAD
-		} elseif ($id == 0) {
-			$siteConfig = SiteConfig::current_site_config();
-			$fields = $siteConfig->getCMSFields(); 
-			if(Object::has_extension('SiteConfig',"Translatable")){ 
-				$fields->push(new HiddenField('Locale','', $siteConfig->Locale ));       
-			} 
-			$form = new Form($this, "EditForm", $fields, $siteConfig->getCMSActions());
-			$form->loadDataFrom($siteConfig);
-			return $form;
-		} else {
-			$form = $this->EmptyForm();
-=======
+			
+			// Add a default or custom validator.
+			// @todo Currently the default Validator.js implementation
+			//  adds javascript to the document body, meaning it won't
+			//  be included properly if the associated fields are loaded
+			//  through ajax. This means only serverside validation
+			//  will kick in for pages+validation loaded through ajax.
+			//  This will be solved by using less obtrusive javascript validation
+			//  in the future, see http://open.silverstripe.com/ticket/2915 and http://open.silverstripe.com/ticket/3386
+			if($record->hasMethod('getCMSValidator')) {
+				$validator = $record->getCMSValidator();
+			} else {
+				$validator = new RequiredFields();
+			}
 			
 			// The clientside (mainly LeftAndMain*.js) rely on ajax responses
 			// which can be evaluated as javascript, hence we need
@@ -514,14 +486,9 @@
 			return new Form($this, "EditForm", new FieldSet(
 				new LabelField('PageDoesntExistLabel',_t('CMSMain.PAGENOTEXISTS',"This page doesn't exist"))), new FieldSet());
 
->>>>>>> 27aad3de
-		}
-				
-		return $form;
-	}
-
-<<<<<<< HEAD
-=======
+		}
+	}
+
 	/**
 	 * @return Form
 	 */
@@ -541,7 +508,6 @@
 		return $form;
 	}
 
->>>>>>> 27aad3de
 	//------------------------------------------------------------------------------------------//
 	// Data saving handlers
 
@@ -614,16 +580,6 @@
 		return $form->formHtmlContent();
 	}
 
-<<<<<<< HEAD
-=======
-	public function addpage($data, $form) {
-		// Protect against CSRF on destructive action
-		if(!SecurityToken::inst()->checkRequest($this->request)) return $this->httpError(400);
-		
-		$className = isset($_REQUEST['PageType']) ? $_REQUEST['PageType'] : "Page";
-		$parent = isset($_REQUEST['ParentID']) ? $_REQUEST['ParentID'] : 0;
-		$suffix = isset($_REQUEST['Suffix']) ? "-" . $_REQUEST['Suffix'] : null;
->>>>>>> 27aad3de
 
 	public function doAdd($data, $form) {
 		$className = isset($data['PageType']) ? $data['PageType'] : "Page";
@@ -635,28 +591,10 @@
 			if($page) $parentID = $page->ID;
 		}
 
-<<<<<<< HEAD
 		if(is_numeric($parentID) && $parentID > 0) $parentObj = DataObject::get_by_id("SiteTree", $parentID);
 		else $parentObj = null;
 		
 		if(!$parentObj || !$parentObj->ID) $parentID = 0;
-=======
-		if(is_numeric($parent)) $parentObj = DataObject::get_by_id("SiteTree", $parent);
-		else $parentObj = null;
-		if(!$parentObj || !$parentObj->ID) $parent = 0;
-		
-		if($parentObj){
-			if(!$parentObj->canAddChildren()) return Security::permissionFailure($this);
-			if(!singleton($className)->canCreate()) return Security::permissionFailure($this);
-		}else{
-			if(!SiteConfig::current_site_config()->canCreateTopLevel())
-				return Security::permissionFailure($this);
-		}
-
-		$p = $this->getNewItem("new-$className-$parent".$suffix, false);
-		$p->Locale = $_REQUEST['Locale'];
-		$p->write();
->>>>>>> 27aad3de
 
 		if($parentObj) {
 			if(!$parentObj->canAddChildren()) return Security::permissionFailure($this);
@@ -728,11 +666,7 @@
 	 */
 	public function deletefromlive($data, $form) {
 		Versioned::reading_stage('Live');
-<<<<<<< HEAD
 		$record = DataObject::get_by_id("SiteTree", $data['ID']);
-=======
-		$record = DataObject::get_by_id("SiteTree", $id);
->>>>>>> 27aad3de
 		if($record && !($record->canDelete() && $record->canDeleteFromLive())) return Security::permissionFailure($this);
 		
 		$descRemoved = '';
@@ -862,7 +796,6 @@
 		}
 	}
 	
-<<<<<<< HEAD
 	/**
 	 * @return Array
 	 */
@@ -876,17 +809,6 @@
 	function SideReportsForm() {
 		$record = $this->currentPage();
 		
-=======
-	function SideReports() {
-		return SS_Report::get_reports('SideReport');
-	}
-
-	/*
-	 * Return a dropdown for selecting reports
-	 */
-	function ReportSelector() {
-		// $options[""] = _t('CMSMain.CHOOSEREPORT',"(Choose a report)");
->>>>>>> 27aad3de
 		foreach($this->SideReports() as $report) {
 			if($report->canView()) {
 			 	$options[$report->group()][$report->sort()][$report->ID()] = $report->title();
@@ -903,7 +825,6 @@
 			}
 		}
 		
-<<<<<<< HEAD
 		$selectorField = new GroupedDropdownField("ReportClass", _t('CMSMain.REPORT', 'Report'),$finalOptions);
 		
 		$form = new Form(
@@ -922,8 +843,6 @@
 		$form->addExtraClass('oneline');
 		
 		return $form;
-=======
-		return new GroupedDropdownField("ReportSelector", _t('CMSMain.REPORT', 'Report'),$finalOptions);
 	}
 	
 	/**
@@ -949,7 +868,6 @@
 			$pageHtml .= "<div id=\"SideReportForm_$class\" style=\"display:none\">$html</div>\n\n";
 		} 
 		return new LiteralField("ReportFormParameters", '<div id="SideReportForms" style="display:none">'.$pageHtml.'</div>');
->>>>>>> 27aad3de
 	}
 	
 	/**
@@ -969,12 +887,7 @@
 			}
 		}
 	}
-<<<<<<< HEAD
-
-=======
-	
-	
->>>>>>> 27aad3de
+
 	/**
 	 * @return Form
 	 */
@@ -1045,7 +958,6 @@
 	 * Roll a page back to a previous version
 	 */
 	function rollback($data, $form) {
-<<<<<<< HEAD
 		$this->extend('onBeforeRollback', $data['ID']);
 		
 		if(isset($data['Version']) && (bool)$data['Version']) {
@@ -1055,12 +967,6 @@
 			$data['Version'],
 			$record->Version
 		);
-=======
-		if(isset($_REQUEST['Version']) && (bool)$_REQUEST['Version']) {
-			$this->extend('onBeforeRollback', $_REQUEST['ID']);
-			$record = $this->performRollback($_REQUEST['ID'], $_REQUEST['Version']);
-			echo sprintf(_t('CMSMain.ROLLEDBACKVERSION',"Rolled back to version #%d.  New version number is #%d"),$_REQUEST['Version'],$record->Version);
->>>>>>> 27aad3de
 		} else {
 			$record = $this->performRollback($data['ID'], "Live");
 			$message = sprintf(
@@ -1068,17 +974,6 @@
 				$record->Version
 			);
 		}
-<<<<<<< HEAD
-=======
-	}
-
-	function unpublish($data, $form) {
-		$SQL_id = Convert::raw2sql($_REQUEST['ID']);
-
-		$page = DataObject::get_by_id("SiteTree", $SQL_id);
-		
-		if($page && !$page->canDeleteFromLive()) return Security::permissionFailure($this);
->>>>>>> 27aad3de
 		
 		$this->response->addHeader('X-Status', $message);
 		
@@ -1161,14 +1056,7 @@
 				'Root'
 			);
 
-<<<<<<< HEAD
-			$actions = new FieldSet(
-				new FormAction("email", _t('CMSMain.EMAIL',"Email")),
-				new FormAction("rollback", _t('CMSMain.ROLLBACK',"Roll back to this version"))
-			);
-=======
 			$actions = $record->getCMSActions();
->>>>>>> 27aad3de
 
 			// encode the message to appear in the body of the email
 			$archiveURL = Director::absoluteBaseURL() . $record->URLSegment . '?archiveDate=' . $record->obj('LastEdited')->URLDatetime();
@@ -1194,25 +1082,21 @@
 			$readonlyFields = $form->Fields()->makeReadonly();
 			$form->setFields($readonlyFields);
 
+			$templateData = $this->customise(array(
+				"EditForm" => $form
+			));
+
 			SSViewer::setOption('rewriteHashlinks', false);
 			
-<<<<<<< HEAD
-			if($this->isAjax()) {
-				$content = $form->formHtmlContent();
-=======
 			if(Director::is_ajax()) {
 				$result = $templateData->renderWith($this->class . '_right');
 				$parts = split('</?form[^>]*>', $result);
 				$content = $parts[sizeof($parts)-2];
->>>>>>> 27aad3de
 				if($this->ShowSwitchView()) {
 					$content .= '<div id="AjaxSwitchView">' . $this->SwitchView($record) . '</div>';
 				}
 				return $content;
 			} else {
-				$templateData = $this->customise(array(
-					"EditForm" => $form
-				));
 				return $templateData->renderWith('LeftAndMain');
 			}
 		}
@@ -1290,7 +1174,6 @@
 				$field->dontEscape = true;
 			}
 
-<<<<<<< HEAD
 			if($this->isAjax()) {
 				return $form->formHtmlContent();
 			} else {
@@ -1298,10 +1181,7 @@
 					"EditForm" => $form
 				));
 				return $templateData->renderWith('LeftAndMain');
-=======
-			return $this->sendFormToBrowser(array(
-				"EditForm" => $form
-			));
+			}	
 		}
 	}
 
@@ -1318,43 +1198,6 @@
 		}
 	}
 
-	function dialog() {
-		Requirements::clear();
-
-		$buttons = new DataObjectSet;
-		if($_REQUEST['Buttons']) foreach($_REQUEST['Buttons'] as $button) {
-			list($name, $title) = explode(',',$button,2);
-			$buttons->push(new ArrayData(array(
-				"Name" => $name,
-				"Title" => $title,
-			)));
-		}
-
-		return array(
-			"Message" => htmlentities($_REQUEST['Message']),
-			"Buttons" => $buttons,
-			"Modal" => $_REQUEST['Modal'] ? true : false,
-		);
-	}
-
-	function canceldraftchangesdialog() {
-		Requirements::clear();
-		Requirements::css(CMS_DIR . 'css/dialog.css');
-		Requirements::javascript(SAPPHIRE_DIR . '/thirdparty/prototype/prototype.js');
-		Requirements::javascript(SAPPHIRE_DIR . '/thirdparty/behaviour/behaviour.js');
-		Requirements::javascript(SAPPHIRE_DIR . '/javascript/prototype_improvements.js');
-		Requirements::javascript(CMS_DIR . '/javascript/dialog.js');
-
-		$message = _t('CMSMain.COPYPUBTOSTAGE',"Do you really want to copy the published content to the stage site?");
-		$buttons = "<button name=\"OK\">" . _t('CMSMain.OK','OK') ."</button><button name=\"Cancel\">" . _t('CMSMain.CANCEL',"Cancel") . "</button>";
-
-		return $this->customise( array(
-			'Message' => $message,
-			'Buttons' => $buttons,
-			'DialogType' => 'alert'
-		))->renderWith('Dialog');
-	}
-	
 	/**
 	 * Batch Actions Handler
 	 */
@@ -1362,25 +1205,6 @@
 		return new CMSBatchActionHandler($this, 'batchactions');
 	}
 	
-	/**
-	 * @return Form
-	 */
-	public function PublishItemsForm() {
-		$form = new Form(
-			$this,
-			'PublishItemsForm',
-			new FieldSet(
-				new HiddenField('csvIDs'),
-				new CheckboxField('ShowDrafts', _t('CMSMain_left.ss.SHOWONLYCHANGED','Show only changed pages'))
-			),
-			new FieldSet(
-				new FormAction('publishitems', _t('CMSMain_left.ss.PUBLISHCONFIRM','Publish the selected pages'))
-			)
-		);
-		$form->addExtraClass('actionparams');
-		return $form;
-	}
-
 	function BatchActionParameters() {
 		$batchActions = CMSBatchActionHandler::$batch_actions;
 
@@ -1393,11 +1217,21 @@
 					$formHtml .= $field->Field();
 				}
 				$forms[$urlSegment] = $formHtml;
->>>>>>> 27aad3de
-			}
-		}
-	}
-
+			}
+		}
+		$pageHtml = '';
+		foreach($forms as $urlSegment => $html) {
+			$pageHtml .= "<div class=\"params\" id=\"BatchActionParameters_$urlSegment\">$html</div>\n\n";
+		} 
+		return new LiteralField("BatchActionParameters", '<div id="BatchActionParameters" style="display:none">'.$pageHtml.'</div>');
+	}
+	/**
+	 * Returns a list of batch actions
+	 */
+	function BatchActionList() {
+		return $this->batchactions()->batchActionList();
+	}
+	
 	function buildbrokenlinks($request) {
 		// Protect against CSRF on destructive action
 		if(!SecurityToken::inst()->checkRequest($request)) return $this->httpError(400);
@@ -1460,95 +1294,36 @@
 	}
 	
 	/**
-	 * Form used to filter the sitetree. It can only be used via javascript for now.
-	 * 
-	 * @return Form
-	 */
-	function SearchTreeForm() {
-		// get all page types in a dropdown-compatible format
-		$pageTypes = SiteTree::page_type_classes(); 
-		array_unshift($pageTypes, 'All');
-		$pageTypes = array_combine($pageTypes, $pageTypes);
-		asort($pageTypes);
-		
-		// get all filter instances
-		$filters = ClassInfo::subclassesFor('CMSSiteTreeFilter');
-		$filterMap = array();
-		// remove base class
-		array_shift($filters);
-		// add filters to map
-		foreach($filters as $filter) {
-			$filterMap[$filter] = call_user_func(array($filter, 'title'));
-		}
-		// ensure that 'all pages' filter is on top position
-		uasort($filterMap, 
-			create_function('$a,$b', 'return ($a == "CMSSiteTreeFilter_Search") ? 1 : -1;')
-		);
-
-		$showDefaultFields = array();
-		$form = new Form(
-			$this,
-			'SearchTreeForm',
-			new FieldSet(
-				$showDefaultFields[] = new DropdownField(
-					'FilterClass', 
-					_t('CMSMain.SearchTreeFormPagesDropdown', 'Pages'), 
-					$filterMap
-				),
-				$showDefaultFields[] = new TextField(
-					'Title', 
-					_t('CMSMain.TITLEOPT', 'Title')
-				),
-				new TextField('Content', 'Text'),
-				new DateField('EditedSince', _t('CMSMain_left.ss.EDITEDSINCE','Edited Since')),
-				new DropdownField('ClassName', 'Page Type', $pageTypes, null, null, 'Any'),
-				new TextField(
-					'MenuTitle', 
-					_t('CMSMain.MENUTITLEOPT', 'Navigation Label')
-				),
-				new TextField(
-					'Status',
-					_t('CMSMain.STATUSOPT', 'Status')
-				),
-				new TextField(
-					'MetaDescription',
-					_t('CMSMain.METADESCOPT', 'Description')
-				),
-				new TextField(
-					'MetaKeywords',
-					_t('CMSMain.METAKEYWORDSOPT', 'Keywords')
-				)
-			),
-			new FieldSet(
-				new ResetFormAction(
-					'clear', 
-					_t('CMSMain_left.ss.CLEAR', 'Clear')
-				),
-				new FormAction(
-					'doSearchTree', 
-					_t('CMSMain_left.ss.SEARCH', 'Search')
-				)
-			)
-		);
-		$form->setFormMethod('GET');
-		$form->disableSecurityToken();
-		$form->unsetValidator();
-		
-		foreach($showDefaultFields as $f) $f->addExtraClass('show-default');
-		
-		return $form;
-	}
-<<<<<<< HEAD
-	
-	function doSearchTree($data, $form) {
-		return $this->getsubtree($this->request);
-	}
-	
-	function publishall() {
-=======
+	 * Helper function to get page count
+	 */
+	function getpagecount() {
+		ini_set('max_execution_time', 0);
+		$excludePages = split(" *, *", $_GET['exclude']);
+
+		$pages = DataObject::get("SiteTree", "\"ParentID\" = 0");
+		foreach($pages as $page) $pageArr[] = $page;
+
+		while(list($i,$page) = each($pageArr)) {
+			if(!in_array($page->URLSegment, $excludePages)) {
+				if($children = $page->AllChildren()) {
+					foreach($children as $child) $pageArr[] = $child;
+				}
+
+
+				if(!$_GET['onlywithcontent'] || strlen(Convert::xml2raw($page->Content)) > 100) {
+					echo "<li>" . $page->Breadcrumbs(null, true) . "</li>";
+					$count++;
+				} else {
+					echo "<li style=\"color: #777\">" . $page->Breadcrumbs(null, true) . " - " . _t('CMSMain.NOCONTENT',"no content") . "</li>";
+				}
+
+			}
+		}
+
+		echo '<p>' . _t('CMSMain.TOTALPAGES',"Total pages: ") . "$count</p>";
+	}
 
 	function publishall($request) {
->>>>>>> 27aad3de
 		ini_set("memory_limit", -1);
 		ini_set('max_execution_time', 0);
 		
@@ -1604,25 +1379,7 @@
 	 * Restore a completely deleted page from the SiteTree_versions table.
 	 */
 	function restore($data, $form) {
-<<<<<<< HEAD
 		if(!isset($data['ID']) || !is_numeric($data['ID'])) {
-=======
-		if(($id = $_REQUEST['ID']) && is_numeric($id)) {
-			$restoredPage = Versioned::get_latest_version("SiteTree", $id);
-			if($restoredPage) {
-				$restoredPage = $restoredPage->doRestoreToStage();
-
-				FormResponse::get_page($id);
-				$title = Convert::raw2js($restoredPage->TreeTitle());
-				FormResponse::add("$('sitetree').setNodeTitle($id, '$title');");
-				FormResponse::status_message(sprintf(_t('CMSMain.RESTORED',"Restored '%s' successfully",PR_MEDIUM,'Param %s is a title'),$title),'good');
-				return FormResponse::respond();
-
-			} else {
-				return new SS_HTTPResponse("SiteTree #$id not found", 400);
-			}
-		} else {
->>>>>>> 27aad3de
 			return new SS_HTTPResponse("Please pass an ID in the form content", 400);
 		}
 		
@@ -1692,16 +1449,11 @@
 	 * Create a new translation from an existing item, switch to this language and reload the tree.
 	 */
 	function createtranslation($request) {
-<<<<<<< HEAD
+		// Protect against CSRF on destructive action
+		if(!SecurityToken::inst()->checkRequest($request)) return $this->httpError(400);
+		
 		$langCode = Convert::raw2sql($request->getVar('newlang'));
 		$originalLangID = (int)$request->getVar('ID');
-=======
-		// Protect against CSRF on destructive action
-		if(!SecurityToken::inst()->checkRequest($request)) return $this->httpError(400);
-		
-		$langCode = Convert::raw2sql($_REQUEST['newlang']);
-		$originalLangID = (int)$_REQUEST['ID'];
->>>>>>> 27aad3de
 
 		$record = $this->getRecord($originalLangID);
 		
@@ -1750,10 +1502,7 @@
 			'help' => _t('CMSMain.ACCESSALLINTERFACESHELP', 'Overrules more specific access settings.'),
 			'sort' => -100
 		);
-<<<<<<< HEAD
-
-=======
->>>>>>> 27aad3de
+
 		$perms['CMS_ACCESS_CMSMain']['help'] = _t(
 			'CMSMain.ACCESS_HELP',
 			'Allow viewing of the section containing page tree and content. View and edit permissions can be handled through page specific dropdowns, as well as the separate "Content permissions".'
@@ -1832,8 +1581,6 @@
 	}
 }
 
-<<<<<<< HEAD
-=======
 /**
  * @package cms
  * @subpackage content
@@ -1907,5 +1654,4 @@
 	}
 }
 
->>>>>>> 27aad3de
 ?>