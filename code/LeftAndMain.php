<?php
/**
 * LeftAndMain is the parent class of all the two-pane views in the CMS.
 * If you are wanting to add more areas to the CMS, you can do it by subclassing LeftAndMain.
 * 
 * This is essentially an abstract class which should be subclassed.
 * See {@link CMSMain} for a good example.
 * 
 * @package cms
 * @subpackage core
 */
class LeftAndMain extends Controller {
	
	/**
	 * The 'base' url for CMS administration areas.
	 * Note that if this is changed, many javascript
	 * behaviours need to be updated with the correct url
	 *
	 * @var string $url_base
	 */
	static $url_base = "admin";
	
	static $url_segment;
	
	static $url_rule = '/$Action/$ID/$OtherID';
	
	static $menu_title;
	
	static $menu_priority = 0;
	
	static $url_priority = 50;

	/**
	 * @var string A subclass of {@link DataObject}. 
	 * Determines what is managed in this interface,
	 * through {@link getEditForm()} and other logic.
	 */
	static $tree_class = null;
<<<<<<< HEAD

	/**
	* The url used for the link in the Help tab in the backend
	* Value can be overwritten if required in _config.php
	*/
	static $help_link = 'http://userhelp.silverstripe.org';
=======
	
	static $ForceReload;
>>>>>>> 27aad3de

	/**
	* The url used for the link in the Help tab in the backend
	* Value can be overwritten if required in _config.php
	*/
	static $help_link = 'http://userhelp.silverstripe.org';

	static $allowed_actions = array(
		'index',
		'ajaxupdateparent',
		'ajaxupdatesort',
		'getitem',
		'getsubtree',
		'myprofile',
		'printable',
		'show',
		'Member_ProfileForm',
		'EditorToolbar',
		'EditForm',
<<<<<<< HEAD
		'BatchActionsForm',
		'batchactions',
		'AddForm',
=======
>>>>>>> 27aad3de
	);
	
	/**
	 * Register additional requirements through the {@link Requirements class}.
	 * Used mainly to work around the missing "lazy loading" functionality
	 * for getting css/javascript required after an ajax-call (e.g. loading the editform).
	 *
	 * @var array $extra_requirements
	 */
	protected static $extra_requirements = array(
		'javascript' => array(),
		'css' => array(),
		'themedcss' => array(),
	);
	
	/**
	 * @param Member $member
	 * @return boolean
	 */
	function canView($member = null) {
		if(!$member && $member !== FALSE) {
			$member = Member::currentUser();
		}
		
		// cms menus only for logged-in members
		if(!$member) return false;
		
		// alternative decorated checks
		if($this->hasMethod('alternateAccessCheck')) {
			$alternateAllowed = $this->alternateAccessCheck();
			if($alternateAllowed === FALSE) return false;
		}
			
		// Default security check for LeftAndMain sub-class permissions
		if(!Permission::checkMember($member, "CMS_ACCESS_$this->class") && 
		   !Permission::checkMember($member, "CMS_ACCESS_LeftAndMain")) {
			return false;
		}
		
		return true;
	}
	
	/**
	 * @uses LeftAndMainDecorator->init()
	 * @uses LeftAndMainDecorator->accessedCMS()
	 * @uses CMSMenu
	 */
	function init() {
		parent::init();

		SSViewer::setOption('rewriteHashlinks', false);
		
		// set language
		$member = Member::currentUser();
		if(!empty($member->Locale)) i18n::set_locale($member->Locale);
		if(!empty($member->DateFormat)) i18n::set_date_format($member->DateFormat);
		if(!empty($member->TimeFormat)) i18n::set_time_format($member->TimeFormat);
		
		// can't be done in cms/_config.php as locale is not set yet
		CMSMenu::add_link(
			'Help', 
			_t('LeftAndMain.HELP', 'Help', PR_HIGH, 'Menu title'), 
			self::$help_link
		);
		
		// set reading lang
<<<<<<< HEAD
		if(Object::has_extension('SiteTree', 'Translatable') && !$this->isAjax()) {
=======
		if(Object::has_extension('SiteTree', 'Translatable') && !Director::is_ajax()) {
>>>>>>> 27aad3de
			Translatable::choose_site_locale(array_keys(Translatable::get_existing_content_languages('SiteTree')));
		}

		// Allow customisation of the access check by a decorator
		// Also all the canView() check to execute Director::redirect()
		if(!$this->canView() && !$this->response->isFinished()) {
			// When access /admin/, we should try a redirect to another part of the admin rather than be locked out
			$menu = $this->MainMenu();
			foreach($menu as $candidate) {
				if(
					$candidate->Link && 
					$candidate->Link != $this->Link() 
					&& $candidate->MenuItem->controller 
					&& singleton($candidate->MenuItem->controller)->canView()
				) {
					return Director::redirect($candidate->Link);
				}
			}
			
			if(Member::currentUser()) {
				Session::set("BackURL", null);
			}
			
			// if no alternate menu items have matched, return a permission error
			$messageSet = array(
				'default' => _t('LeftAndMain.PERMDEFAULT',"Please choose an authentication method and enter your credentials to access the CMS."),
				'alreadyLoggedIn' => _t('LeftAndMain.PERMALREADY',"I'm sorry, but you can't access that part of the CMS.  If you want to log in as someone else, do so below"),
				'logInAgain' => _t('LeftAndMain.PERMAGAIN',"You have been logged out of the CMS.  If you would like to log in again, enter a username and password below."),
			);

			return Security::permissionFailure($this, $messageSet);
		}
		
		// Don't continue if there's already been a redirection request.
		if(Director::redirected_to()) return;

		// Audit logging hook
		if(empty($_REQUEST['executeForm']) && !$this->isAjax()) $this->extend('accessedCMS');

		// Set the members html editor config
		HtmlEditorConfig::set_active(Member::currentUser()->getHtmlEditorConfigForCMS());
		
		
		// Set default values in the config if missing.  These things can't be defined in the config
		// file because insufficient information exists when that is being processed
		$htmlEditorConfig = HtmlEditorConfig::get_active();
		$htmlEditorConfig->setOption('language', i18n::get_tinymce_lang());
		if(!$htmlEditorConfig->getOption('content_css')) {
			$cssFiles = 'cms/css/editor.css';
			
			// Use theme from the site config
			if(($config = SiteConfig::current_site_config()) && $config->Theme) {
				$theme = $config->Theme;
			} elseif(SSViewer::current_theme()) {
				$theme = SSViewer::current_theme();
			} else {
				$theme = false;
			}
			
			if($theme) $cssFiles .= ', ' . THEMES_DIR . "/{$theme}/css/editor.css";
			else if(project()) $cssFiles .= ', ' . project() . '/css/editor.css';

			$htmlEditorConfig->setOption('content_css', $cssFiles);
		}
		

		Requirements::css(CMS_DIR . '/css/typography.css');
		Requirements::css(CMS_DIR . '/css/layout.css');
		Requirements::css(CMS_DIR . '/css/cms_left.css');
		Requirements::css(CMS_DIR . '/css/cms_right.css');
		Requirements::css(SAPPHIRE_DIR . '/css/Form.css');
		
		if(isset($_REQUEST['debug_firebug'])) {
			// Firebug is a useful console for debugging javascript
			// Its available as a Firefox extension or a javascript library
			// for easy inclusion in other browsers (just append ?debug_firebug=1 to the URL)
<<<<<<< HEAD
			Requirements::javascript(SAPPHIRE_DIR . '/thirdparty/firebug-lite/firebug.js');
		} else {
			// By default, we include fake-objects for all firebug calls
			// to avoid javascript errors when referencing console.log() etc in javascript code
			Requirements::javascript(SAPPHIRE_DIR . '/thirdparty/firebug-lite/firebugx.js');
		}
		
		Requirements::javascript(SAPPHIRE_DIR . '/javascript/prototypefix/intro.js');
		Requirements::javascript(SAPPHIRE_DIR . '/thirdparty/prototype/prototype.js');
		Requirements::javascript(SAPPHIRE_DIR . '/javascript/prototypefix/outro.js');
		
		Requirements::javascript(SAPPHIRE_DIR . '/thirdparty/jquery/jquery.js');
		Requirements::javascript(SAPPHIRE_DIR . '/javascript/jquery_improvements.js');
		Requirements::javascript(SAPPHIRE_DIR . '/thirdparty/jquery-ui/ui.core.js');
		Requirements::javascript(SAPPHIRE_DIR . '/thirdparty/jquery-ui/ui.datepicker.js');
		Requirements::javascript(SAPPHIRE_DIR . '/thirdparty/jquery-ui/ui.dialog.js');
		Requirements::javascript(SAPPHIRE_DIR . '/thirdparty/jquery-ui/ui.tabs.js');
		Requirements::javascript(SAPPHIRE_DIR . '/thirdparty/jquery-ui/ui.draggable.js');
		Requirements::javascript(SAPPHIRE_DIR . '/thirdparty/jquery-ui/ui.droppable.js');
		Requirements::javascript(SAPPHIRE_DIR . '/thirdparty/jquery-ui/ui.accordion.js');
		Requirements::javascript(SAPPHIRE_DIR . '/thirdparty/jquery-ui/effects.core.js');
		Requirements::javascript(SAPPHIRE_DIR . '/thirdparty/jquery-ui/effects.slide.js');
		Requirements::javascript(SAPPHIRE_DIR . '/thirdparty/jquery-ui/effects.drop.js');
		Requirements::javascript(SAPPHIRE_DIR . '/thirdparty/jquery-ui/effects.scale.js');
		
		
		Requirements::javascript(CMS_DIR . '/thirdparty/jquery-layout/jquery.layout.js');
		Requirements::javascript(CMS_DIR . '/thirdparty/jquery-layout/jquery.layout.state.js');
		Requirements::javascript(SAPPHIRE_DIR . '/thirdparty/json-js/json2.js');
		Requirements::javascript(SAPPHIRE_DIR . '/thirdparty/jquery-metadata/jquery.metadata.js');
		Requirements::javascript(CMS_DIR . '/javascript/jquery-fitheighttoparent/jquery.fitheighttoparent.js');
		
		Requirements::javascript(CMS_DIR . '/javascript/ssui.core.js');
		// @todo Load separately so the CSS files can be inlined
		Requirements::css(SAPPHIRE_DIR . '/thirdparty/jquery-ui-themes/smoothness/ui.all.css');
		
		// entwine
		Requirements::javascript(SAPPHIRE_DIR . '/thirdparty/jquery-entwine/dist/jquery.entwine-dist.js');
		
		// Required for TreeTools panel above tree
		Requirements::javascript(SAPPHIRE_DIR . '/javascript/TabSet.js');
		
		Requirements::javascript(SAPPHIRE_DIR . '/thirdparty/behaviour/behaviour.js');
		Requirements::javascript(SAPPHIRE_DIR . '/thirdparty/jquery-cookie/jquery.cookie.js');
		Requirements::javascript(CMS_DIR . '/thirdparty/jquery-notice/jquery.notice.js');
		Requirements::javascript(SAPPHIRE_DIR . '/javascript/jquery-ondemand/jquery.ondemand.js');
		Requirements::javascript(CMS_DIR . '/javascript/jquery-changetracker/lib/jquery.changetracker.js');
=======
			Requirements::javascript(THIRDPARTY_DIR . '/firebug-lite/firebug.js');
		} else {
			// By default, we include fake-objects for all firebug calls
			// to avoid javascript errors when referencing console.log() etc in javascript code
			Requirements::javascript(THIRDPARTY_DIR . '/firebug-lite/firebugx.js');
		}
		
		Requirements::javascript(SAPPHIRE_DIR . '/thirdparty/prototype/prototype.js');
		Requirements::javascript(THIRDPARTY_DIR . '/jquery/jquery.js');
		Requirements::javascript(SAPPHIRE_DIR . '/javascript/jquery_improvements.js');
		Requirements::javascript(THIRDPARTY_DIR . '/behaviour/behaviour.js');
		Requirements::javascript(SAPPHIRE_DIR . '/javascript/core/jquery.ondemand.js');
		Requirements::javascript(SAPPHIRE_DIR . '/javascript/prototype_improvements.js');
		Requirements::javascript(SAPPHIRE_DIR . '/javascript/loader.js');
		Requirements::javascript(CMS_DIR . '/javascript/hover.js');
		Requirements::javascript(SAPPHIRE_DIR . '/javascript/layout_helpers.js');
>>>>>>> 27aad3de
		Requirements::add_i18n_javascript(SAPPHIRE_DIR . '/javascript/lang');
		Requirements::add_i18n_javascript(CMS_DIR . '/javascript/lang');
		
		Requirements::javascript(SAPPHIRE_DIR . '/thirdparty/scriptaculous/effects.js');
		Requirements::javascript(SAPPHIRE_DIR . '/thirdparty/scriptaculous/dragdrop.js');
		Requirements::javascript(SAPPHIRE_DIR . '/thirdparty/scriptaculous/controls.js');
		
		Requirements::javascript(SAPPHIRE_DIR . '/javascript/tree/tree.js');
		Requirements::css(THIRDPARTY_DIR . '/tree/tree.css');
		
		Requirements::javascript(CMS_DIR . '/javascript/LeftAndMain.js');
		Requirements::javascript(CMS_DIR . '/javascript/LeftAndMain.Tree.js');
		Requirements::javascript(CMS_DIR . '/javascript/LeftAndMain.EditForm.js');
		Requirements::javascript(CMS_DIR . '/javascript/LeftAndMain.AddForm.js');
		Requirements::javascript(CMS_DIR . '/javascript/LeftAndMain.BatchActions.js');
		
		// navigator
		Requirements::css(SAPPHIRE_DIR . '/css/SilverStripeNavigator.css');
		Requirements::javascript(SAPPHIRE_DIR . '/javascript/SilverStripeNavigator.js');

		Requirements::themedCSS('typography');

		foreach (self::$extra_requirements['javascript'] as $file) {
			Requirements::javascript($file[0]);
		}
		
		foreach (self::$extra_requirements['css'] as $file) {
			Requirements::css($file[0], $file[1]);
		}
		
		foreach (self::$extra_requirements['themedcss'] as $file) {
			Requirements::themedCSS($file[0], $file[1]);
		}
		
		Requirements::css(CMS_DIR . '/css/unjquery.css');
		
		// Javascript combined files
		Requirements::combine_files(
			'base.js',
			array(
<<<<<<< HEAD
				'sapphire/thirdparty/prototype/prototype.js',
				'sapphire/thirdparty/behaviour/behaviour.js',
				'sapphire/thirdparty/jquery/jquery.js',
				'sapphire/thirdparty/jquery-livequery/jquery.livequery.js',
				'sapphire/javascript/jquery-ondemand/jquery.ondemand.js',
				'sapphire/thirdparty/firebug-lite/firebug.js',
				'sapphire/thirdparty/firebug-lite/firebugx.js',
				'sapphire/javascript/i18n.js',
=======
				THIRDPARTY_DIR . '/prototype/prototype.js',
				THIRDPARTY_DIR . '/behaviour/behaviour.js',
				SAPPHIRE_DIR . '/javascript/prototype_improvements.js',
				THIRDPARTY_DIR .'/jquery/jquery.js',
				THIRDPARTY_DIR . '/jquery-effen/jquery.fn.js',
				SAPPHIRE_DIR . '/javascript/core/jquery.ondemand.js',
				SAPPHIRE_DIR . '/javascript/jquery_improvements.js',
				THIRDPARTY_DIR . '/firebug-lite/firebugx.js',
				SAPPHIRE_DIR . '/javascript/i18n.js',
>>>>>>> 27aad3de
			)
		);

		Requirements::combine_files(
			'leftandmain.js',
			array(
<<<<<<< HEAD
				'sapphire/thirdparty/scriptaculous/effects.js',
				'sapphire/thirdparty/scriptaculous/dragdrop.js',
				'sapphire/thirdparty/scriptaculous/controls.js',
				'cms/javascript/LeftAndMain.js',
				'sapphire/javascript/tree/tree.js',
				'sapphire/javascript/TreeSelectorField.js',
		 		'cms/javascript/ThumbnailStripField.js',
			)
		);

=======
				SAPPHIRE_DIR . '/javascript/loader.js',
				CMS_DIR . '/javascript/hover.js',
				SAPPHIRE_DIR . '/javascript/layout_helpers.js',
				THIRDPARTY_DIR . '/scriptaculous/effects.js',
				THIRDPARTY_DIR . '/scriptaculous/dragdrop.js',
				THIRDPARTY_DIR . '/scriptaculous/controls.js',
				THIRDPARTY_DIR . '/greybox/AmiJS.js',
				THIRDPARTY_DIR . '/greybox/greybox.js',
				CMS_DIR . '/javascript/LeftAndMain.js',
				CMS_DIR . '/javascript/LeftAndMain_left.js',
				CMS_DIR . '/javascript/LeftAndMain_right.js',
				SAPPHIRE_DIR . '/javascript/tree/tree.js',
				THIRDPARTY_DIR . '/tabstrip/tabstrip.js',
				SAPPHIRE_DIR . '/javascript/TreeSelectorField.js',
		 		CMS_DIR . '/javascript/ThumbnailStripField.js',
			)
		);

		Requirements::combine_files(
			'cmsmain.js',
			array(
				CMS_DIR . '/javascript/CMSMain.js',
				CMS_DIR . '/javascript/CMSMain_left.js',
				CMS_DIR . '/javascript/CMSMain_right.js',
				CMS_DIR . '/javascript/SideTabs.js',
				CMS_DIR . '/javascript/SideReports.js',
				CMS_DIR . '/javascript/LangSelector.js',
				CMS_DIR . '/javascript/TranslationTab.js',
				THIRDPARTY_DIR . '/calendar/calendar.js',
				THIRDPARTY_DIR . '/calendar/lang/calendar-en.js',
				THIRDPARTY_DIR . '/calendar/calendar-setup.js',
				CMS_DIR . "/javascript/SitetreeAccess.js",
			)
		);

>>>>>>> 27aad3de
		$dummy = null;
		$this->extend('init', $dummy);

		// The user's theme shouldn't affect the CMS, if, for example, they have replaced
		// TableListField.ss or Form.ss.
		SSViewer::set_theme(null);
	}

	
	/**
	 * If this is set to true, the "switchView" context in the
	 * template is shown, with links to the staging and publish site.
	 *
	 * @return boolean
	 */
	function ShowSwitchView() {
		return false;
	}

	//------------------------------------------------------------------------------------------//
	// Main controllers

	/**
	 * You should implement a Link() function in your subclass of LeftAndMain,
	 * to point to the URL of that particular controller.
	 * 
	 * @return string
	 */
	public function Link($action = null) {
		// Handle missing url_segments
		if(!$this->stat('url_segment', true))
			self::$url_segment = $this->class;
		return Controller::join_links(
			$this->stat('url_base', true),
			$this->stat('url_segment', true),
			'/', // trailing slash needed if $action is null!
			"$action"
		);
	}
	
	/**
	 * Returns the menu title for the given LeftAndMain subclass.
	 * Implemented static so that we can get this value without instantiating an object.
	 * Menu title is *not* internationalised.
	 */
	static function menu_title_for_class($class) {
		$title = eval("return $class::\$menu_title;");
		if(!$title) $title = preg_replace('/Admin$/', '', $class);
		return $title;
	}

<<<<<<< HEAD
	public function show($request) {
		// TODO Necessary for TableListField URLs to work properly
		if($request->param('ID')) $this->setCurrentPageID($request->param('ID'));
		
		if($this->isAjax()) {
=======
	public function show() {
		$params = $this->getURLParams();
		if($params['ID']) $this->setCurrentPageID($params['ID']);
		if(isset($params['OtherID'])) {
			Session::set('currentMember', $params['OtherID']);
		}

		if(Director::is_ajax()) {
>>>>>>> 27aad3de
			SSViewer::setOption('rewriteHashlinks', false);
			$form = $this->getEditForm($request->param('ID'));
			$content = $form->formHtmlContent();
		} else {
			// Rendering is handled by template, which will call EditForm() eventually
			$content = $this->renderWith($this->getViewer('show'));
		}
		
		if($this->ShowSwitchView()) {
			$content .= '<div id="AjaxSwitchView">' . $this->SwitchView() . '</div>';
		}
<<<<<<< HEAD
		
		return $content;
	}

	/**
	 * @deprecated 2.4 Please use show()
	 */
	public function getitem($request) {
		$form = $this->getEditForm($request->getVar('ID'));
		return $form->formHtmlContent();
	}
=======

		$form = $this->EditForm();
		if ($form) {
			$content =  $form->formHtmlContent();
			if($this->ShowSwitchView()) {
				$content .= '<div id="AjaxSwitchView">' . $this->SwitchView() . '</div>';
			}
			
			return $content;
		}
		else return "";
	}
	public function getLastFormIn($html) {
		$parts = split('</?form[^>]*>', $html);
		return $parts[sizeof($parts)-2];
	}
>>>>>>> 27aad3de

	//------------------------------------------------------------------------------------------//
	// Main UI components

	/**
	 * Returns the main menu of the CMS.  This is also used by init() 
	 * to work out which sections the user has access to.
	 * 
	 * @return DataObjectSet
	 */
	public function MainMenu() {
		// Don't accidentally return a menu if you're not logged in - it's used to determine access.
		if(!Member::currentUser()) return new DataObjectSet();

		// Encode into DO set
		$menu = new DataObjectSet();
		$menuItems = CMSMenu::get_viewable_menu_items();
		if($menuItems) foreach($menuItems as $code => $menuItem) {
			// alternate permission checks (in addition to LeftAndMain->canView())
			if(
				isset($menuItem->controller) 
				&& $this->hasMethod('alternateMenuDisplayCheck')
				&& !$this->alternateMenuDisplayCheck($menuItem->controller)
			) {
				continue;
			}

			$linkingmode = "";
			
			if(strpos($this->Link(), $menuItem->url) !== false) {
				if($this->Link() == $menuItem->url) {
					$linkingmode = "current";
				
				// default menu is the one with a blank {@link url_segment}
				} else if(singleton($menuItem->controller)->stat('url_segment') == '') {
					if($this->Link() == $this->stat('url_base').'/') $linkingmode = "current";

				} else {
					$linkingmode = "current";
				}
			}
		
			// already set in CMSMenu::populate_menu(), but from a static pre-controller
			// context, so doesn't respect the current user locale in _t() calls - as a workaround,
			// we simply call LeftAndMain::menu_title_for_class() again 
			// if we're dealing with a controller
			if($menuItem->controller) {
				$defaultTitle = LeftAndMain::menu_title_for_class($menuItem->controller);
				$title = _t("{$menuItem->controller}.MENUTITLE", $defaultTitle);
			} else {
				$title = $menuItem->title;
			}
			
			$menu->push(new ArrayData(array(
				"MenuItem" => $menuItem,
				"Title" => Convert::raw2xml($title),
				"Code" => $code,
				"Link" => $menuItem->url,
				"LinkingMode" => $linkingmode
			)));
		}
		
		// if no current item is found, assume that first item is shown
		//if(!isset($foundCurrent)) 
		return $menu;
	}

	public function CMSTopMenu() {
		return $this->renderWith(array('CMSTopMenu_alternative','CMSTopMenu'));
	}

	/**
	 * Return a list of appropriate templates for this class, with the given suffix
	 */
	protected function getTemplatesWithSuffix($suffix) {
		$classes = array_reverse(ClassInfo::ancestry($this->class));
		foreach($classes as $class) {
			$templates[] = $class . $suffix;
			if($class == 'LeftAndMain') break;
		}
		return $templates;
	}

	public function Left() {
		return $this->renderWith($this->getTemplatesWithSuffix('_left'));
	}

	public function Right() {
		return $this->renderWith($this->getTemplatesWithSuffix('_right'));
	}

	public function getRecord($id, $className = null) {
		if($id && is_numeric($id)) {
			if(!$className) $className = $this->stat('tree_class');
			return DataObject::get_by_id($className, $id);
		}
	}
	
	/**
	 * @return String HTML
	 */
	public function SiteTreeAsUL() {
		return $this->getSiteTreeFor($this->stat('tree_class'));
	}

	/**
	 * Get a site tree HTML listing which displays the nodes under the given criteria.
	 * 
	 * @param $className The class of the root object
	 * @param $rootID The ID of the root object.  If this is null then a complete tree will be
	 *  shown
	 * @param $childrenMethod The method to call to get the children of the tree. For example,
	 *  Children, AllChildrenIncludingDeleted, or AllHistoricalChildren
	 * @return String Nested unordered list with links to each page
	 */
	function getSiteTreeFor($className, $rootID = null, $childrenMethod = null, $numChildrenMethod = null, $filterFunction = null, $minNodeCount = 30) {
		// Default childrenMethod and numChildrenMethod
		if (!$childrenMethod) $childrenMethod = 'AllChildrenIncludingDeleted';
		if (!$numChildrenMethod) $numChildrenMethod = 'numChildren';
		
		// Get the tree root
		$obj = $rootID ? $this->getRecord($rootID) : singleton($className);
		
		// Mark the nodes of the tree to return
		if ($filterFunction) $obj->setMarkingFilterFunction($filterFunction);

		$obj->markPartialTree($minNodeCount, $this, $childrenMethod, $numChildrenMethod);
		
		// Ensure current page is exposed
		if($p = $this->currentPage()) $obj->markToExpose($p);
		
		// NOTE: SiteTree/CMSMain coupling :-(
		SiteTree::prepopuplate_permission_cache('CanEditType', $obj->markedNodeIDs(), 'SiteTree::can_edit_multiple');

		// getChildrenAsUL is a flexible and complex way of traversing the tree
		$titleEval = '
<<<<<<< HEAD
			"<li id=\"record-$child->ID\" class=\"" . $child->CMSTreeClasses($extraArg) . "\">" .
			"<a href=\"" . Controller::join_links(substr($extraArg->Link(),0,-1), "show", $child->ID) . "\" class=\"" . $child->CMSTreeClasses($extraArg) . "\" title=\"' 
			. _t('LeftAndMain.PAGETYPE','Page type: ') 
			. '".$child->class."\" >" . ($child->TreeTitle) . 
			"</a>"
		';

		$html = $obj->getChildrenAsUL(
=======
					"<li id=\"record-$child->ID\" class=\"" . $child->CMSTreeClasses($extraArg) . "\">" .
					"<a href=\"" . Controller::join_links(substr($extraArg->Link(),0,-1), "show", $child->ID) . "\" class=\"" . $child->CMSTreeClasses($extraArg) . "\" title=\"' . _t('LeftAndMain.PAGETYPE','Page type: ') . '".$child->class."\" >" . 
					($child->TreeTitle()) . 
					"</a>"
';
		$siteTree = $obj->getChildrenAsUL(
>>>>>>> 27aad3de
			"", 
			$titleEval,
			$this, 
			true, 
			$childrenMethod,
			$numChildrenMethod,
			$minNodeCount
		);

		// Wrap the root if needs be.
		if(!$rootID) {
			$rootLink = $this->Link('show') . '/root';
			
			// This lets us override the tree title with an extension
			if($this->hasMethod('getCMSTreeTitle') && $customTreeTitle = $this->getCMSTreeTitle()) {
				$treeTitle = $customTreeTitle;
			} else {
				$siteConfig = SiteConfig::current_site_config();
				$treeTitle =  $siteConfig->Title;
			}
			
			$html = "<ul id=\"sitetree\" class=\"tree unformatted\"><li id=\"record-0\" class=\"Root nodelete\"><a href=\"$rootLink\"><strong>$treeTitle</strong></a>"
				. $html . "</li></ul>";
		}

		return $html;
	}

	/**
	 * Get a subtree underneath the request param 'ID'.
	 * If ID = 0, then get the whole tree.
	 */
	public function getsubtree($request) {
		if($filterClass = $request->requestVar('FilterClass')) {
			if(!is_subclass_of($filterClass, 'CMSSiteTreeFilter')) {
				throw new Exception(sprintf('Invalid filter class passed: %s', $filterClass));
			}

			$filter = new $filterClass($request->requestVars());
		} else {
			$filter = null;
		}
		
		$html = $this->getSiteTreeFor(
			$this->stat('tree_class'), 
			$request->getVar('ID'), 
<<<<<<< HEAD
			($filter) ? $filter->getChildrenMethod() : null, 
			null,
			($filter) ? array($filter, 'isPageIncluded') : null, 
			$request->getVar('minNodeCount')
=======
			null, 
			null, 
			null,
			$minNodeCount
>>>>>>> 27aad3de
		);

		// Trim off the outer tag
		$html = ereg_replace('^[ \t\r\n]*<ul[^>]*>','', $html);
		$html = ereg_replace('</ul[^>]*>[ \t\r\n]*$','', $html);
		
		return $html;
	}
<<<<<<< HEAD
	
=======

	/**
	 * Allows you to returns a new data object to the tree (subclass of sitetree)
	 * and updates the tree via javascript.
	 */
	public function returnItemToUser($p) {
		if(Director::is_ajax()) {
			// Prepare the object for insertion.
			$parentID = (int) $p->ParentID;
			$id = $p->ID ? $p->ID : "new-$p->class-$p->ParentID";
			$treeTitle = Convert::raw2js($p->TreeTitle());
			$hasChildren = (is_numeric($id) && $p->AllChildren() && $p->AllChildren()->Count()) ? ' unexpanded' : '';

			// Ensure there is definitly a node avaliable. if not, append to the home tree.
			$response = <<<JS
				var tree = $('sitetree');
				var newNode = tree.createTreeNode("$id", "$treeTitle", "{$p->class}{$hasChildren}");
				node = tree.getTreeNodeByIdx($parentID);
				if(!node) {
					node = tree.getTreeNodeByIdx(0);
				}
				node.open();
				node.appendTreeNode(newNode);
				newNode.selectTreeNode();
JS;
			FormResponse::add($response);

			return FormResponse::respond();
		} else {
			Director::redirect('admin/' . self::$url_segment . '/show/' . $p->ID);
		}
	}

>>>>>>> 27aad3de
	/**
	 * Save  handler
	 */
	public function save($data, $form) {
		$className = $this->stat('tree_class');

		// Existing or new record?
		$SQL_id = Convert::raw2sql($data['ID']);
		if(substr($SQL_id,0,3) != 'new') {
			$record = DataObject::get_by_id($className, $SQL_id);
			if($record && !$record->canEdit()) return Security::permissionFailure($this);
		} else {
			if(!singleton($this->stat('tree_class'))->canCreate()) return Security::permissionFailure($this);
			$record = $this->getNewItem($SQL_id, false);
		}
<<<<<<< HEAD
		
		// save form data into record
=======

		// We don't want to save a new version if there are no changes
		$dataFields_new = $form->Fields()->dataFields();
		$dataFields_old = $record->getAllFields();
		$changed = false;
		$hasNonRecordFields = false;
		foreach($dataFields_new as $datafield) {
			// if the form has fields not belonging to the record
			if(!isset($dataFields_old[$datafield->Name()])) {
				$hasNonRecordFields = true;
			}
			// if field-values have changed
			if(!isset($dataFields_old[$datafield->Name()]) || $dataFields_old[$datafield->Name()] != $datafield->dataValue()) {
				$changed = true;
			}
		}

		if(!$changed && !$hasNonRecordFields) {
			// Tell the user we have saved even though we haven't, as not to confuse them
			if(is_a($record, "Page")) {
				$record->Status = "Saved (update)";
			}
			FormResponse::status_message(_t('LeftAndMain.SAVEDUP',"Saved"), "good");
			FormResponse::update_status($record->Status);
			return FormResponse::respond();
		}

		$form->dataFieldByName('ID')->Value = 0;

		if(isset($urlParams['Sort']) && is_numeric($urlParams['Sort'])) {
			$record->Sort = $urlParams['Sort'];
		}

		// HACK: This should be turned into something more general
		$originalClass = $record->ClassName;
		$originalStatus = $record->Status;
		$originalParentID = $record->ParentID;

		$originalBrokenLinkValues = $record->HasBrokenLink.$record->HasBrokenFile;

		$record->HasBrokenLink = 0;
		$record->HasBrokenFile = 0;

		$record->writeWithoutVersion();

		// HACK: This should be turned into something more general
		$originalURLSegment = $record->URLSegment;

>>>>>>> 27aad3de
		$form->saveInto($record, true);
		$record->write();
		$this->extend('onAfterSave', $record);

<<<<<<< HEAD
		$this->response->addHeader('X-Status', _t('LeftAndMain.SAVEDUP'));
		
		// write process might've changed the record, so we reload before returning
		$form->loadDataFrom($record);
		
		return $form->formHtmlContent();
=======
		if(is_a($record, "Page")) {
			$record->Status = ($record->Status == "New page" || $record->Status == "Saved (new)") ? "Saved (new)" : "Saved (update)";
		}

		if(Director::is_ajax()) {
			if($SQL_id != $record->ID) {
				FormResponse::add("$('sitetree').setNodeIdx(\"{$SQL_id}\", \"$record->ID\");");
				FormResponse::add("$('Form_EditForm').elements.ID.value = \"$record->ID\";");
			}

			if($added = DataObjectLog::getAdded('SiteTree')) {
				foreach($added as $page) {
					if($page->ID != $record->ID) FormResponse::add($this->addTreeNodeJS($page));
				}
			}
			if($deleted = DataObjectLog::getDeleted('SiteTree')) {
				foreach($deleted as $page) {
					if($page->ID != $record->ID) FormResponse::add($this->deleteTreeNodeJS($page));
				}
			}
			if($changed = DataObjectLog::getChanged('SiteTree')) {
				foreach($changed as $page) {
					if($page->ID != $record->ID) {
						$title = Convert::raw2js($page->TreeTitle());
						FormResponse::add("$('sitetree').setNodeTitle($page->ID, \"$title\");");
					}
				}
			}

			$message = _t('LeftAndMain.SAVEDUP');

			// Update the class instance if necessary
			if($originalClass != $record->ClassName) {
				$newClassName = $record->ClassName;
				// The records originally saved attribute was overwritten by $form->saveInto($record) before.
				// This is necessary for newClassInstance() to work as expected, and trigger change detection
				// on the ClassName attribute
				$record->setClassName($originalClass);
				// Replace $record with a new instance
				$record = $record->newClassInstance($newClassName);
				
				// update the tree icon
				FormResponse::add("if(\$('sitetree').setNodeIcon) \$('sitetree').setNodeIcon($record->ID, '$originalClass', '$record->ClassName');");
			}

			// HACK: This should be turned into somethign more general
			// Removed virtualpage test as we need to draft/published links when url is changed
			if( (/*$record->class == 'VirtualPage' &&*/ $originalURLSegment != $record->URLSegment) ||
				($originalClass != $record->ClassName) || self::$ForceReload == true) {
				// avoid double loading by adding a uniqueness ID
				FormResponse::add($str = "$('Form_EditForm').getPageFromServer($record->ID);", $str);
			}

			// After reloading action
			if($originalStatus != $record->Status) {
				$message .= sprintf(_t('LeftAndMain.STATUSTO',"  Status changed to '%s'"),$record->Status);
			}
			
			if($originalParentID != $record->ParentID) {
				FormResponse::add("if(\$('sitetree').setNodeParentID) \$('sitetree').setNodeParentID($record->ID, $record->ParentID);");
			}

			

			$record->write();

			if( ($record->class != 'VirtualPage') && $originalURLSegment != $record->URLSegment) {
				$message .= sprintf(_t('LeftAndMain.CHANGEDURL',"  Changed URL to '%s'"),$record->URLSegment);
				FormResponse::add("\$('Form_EditForm').elements.URLSegment.value = \"$record->URLSegment\";");
				FormResponse::add("\$('Form_EditForm_StageURLSegment').value = \"" . $record->AbsoluteLink() . "\";");
			}
			
			if($virtualPages = DataObject::get("VirtualPage", "\"CopyContentFromID\" = $record->ID")) {
				foreach($virtualPages as $page) {
					if($page->ID != $record->ID) {
						$title = Convert::raw2js($page->TreeTitle());
						FormResponse::add("$('sitetree').setNodeTitle($page->ID, \"$title\");");
					}
				}
			}
			
			// If there has been a change in the broken link values, reload the page
			if ($originalBrokenLinkValues != $record->HasBrokenLink.$record->HasBrokenFile) {
				// avoid double loading by adding a uniqueness ID
				FormResponse::add($str = "$('Form_EditForm').getPageFromServer($record->ID);", $str);
			}

			// If the 'Save & Publish' button was clicked, also publish the page
			if (isset($urlParams['publish']) && $urlParams['publish'] == 1) {
				$this->extend('onAfterSave', $record);
			
				$record->doPublish();
				
				// Update classname with original and get new instance (see above for explanation)
				$record->setClassName($originalClass);
				$publishedRecord = $record->newClassInstance($record->ClassName);

				return $this->tellBrowserAboutPublicationChange(
					$publishedRecord, 
					sprintf(
						_t(
							'LeftAndMain.STATUSPUBLISHEDSUCCESS', 
							"Published '%s' successfully",
							PR_MEDIUM,
							'Status message after publishing a page, showing the page title'
						),
						$record->Title
					)
				);
			} else {
				// BUGFIX: Changed icon only shows after Save button is clicked twice http://support.silverstripe.com/gsoc/ticket/76
				$title = Convert::raw2js($record->TreeTitle());
				FormResponse::add("$('sitetree').setNodeTitle(\"$record->ID\", \"$title\");");
				FormResponse::add($this->getActionUpdateJS($record));
				FormResponse::status_message($message, "good");
				FormResponse::update_status($record->Status);

				$this->extend('onAfterSave', $record);

				return FormResponse::respond();
			}
		}
	}

	/**
	 * Returns a javascript snippet that will update the actions of the main form
	 * 
	 * @return string
	 */
	public function getActionUpdateJS($record) {
		// Get the new action buttons

		$tempForm = $this->getEditForm($record->ID);
		$actionList = '';
		foreach($tempForm->Actions() as $action) {
			$actionList .= $action->Field() . ' ';
		}

		return "$('Form_EditForm').loadActionsFromString('" . Convert::raw2js($actionList) . "');";
	}

	/**
	 * Returns a javascript snippet to generate a tree node for the given page, if visible
	 *
	 * @return string
	 */
	public function addTreeNodeJS($page, $select = false) {
		$parentID = (int)$page->ParentID;
		$title = Convert::raw2js($page->TreeTitle());
		$response = <<<JS
var newNode = $('sitetree').createTreeNode($page->ID, "$title", "$page->class");
var parentNode = $('sitetree').getTreeNodeByIdx($parentID); 
if(parentNode) parentNode.appendTreeNode(newNode);
JS;
		$response .= ($select ? "newNode.selectTreeNode();\n" : "") ;
		return $response;
	}
	/**
	 * Returns a javascript snippet to remove a tree node for the given page, if it exists.
	 *
	 * @return string
	 */
	public function deleteTreeNodeJS($page) {
		$id = $page->ID ? $page->ID : $page->OldID;
		$response = <<<JS
var node = $('sitetree').getTreeNodeByIdx($id);
if(node && node.parentTreeNode) node.parentTreeNode.removeTreeNode(node);
$('Form_EditForm').closeIfSetTo($id);
JS;

		// If we have that page selected currently, then clear that info from the session
		if(Session::get("{$this->class}.currentPage") == $id) {
			$this->setCurrentPageID(null);
		}
		
		return $response;
	}

	/**
	 * Sets a static variable on this class which means the panel will be reloaded.
	 */
	static function ForceReload(){
		self::$ForceReload = true;
>>>>>>> 27aad3de
	}

	/**
	 * Ajax handler for updating the parent of a tree node
	 */
	public function ajaxupdateparent($request) {
<<<<<<< HEAD
=======
		// Protect against CSRF on destructive action
		if(!SecurityToken::inst()->checkRequest($request)) return $this->httpError(400);
		
		$id = $_REQUEST['ID'];
		$parentID = $_REQUEST['ParentID'];
		if($parentID == 'root'){
			$parentID = 0;
		}
		$_REQUEST['ajax'] = 1;
		$cleanupJS = '';
		
>>>>>>> 27aad3de
		if (!Permission::check('SITETREE_REORGANISE') && !Permission::check('ADMIN')) {
			$this->response->setStatusCode(
				403,
				_t('LeftAndMain.CANT_REORGANISE',"You do not have permission to rearange the site tree. Your change was not saved.")
			);
			return;
		}

		$id = $request->requestVar('ID');
		$parentID = $request->requestVar('ParentID');
		$statusUpdates = array('modified'=>array());

		if(is_numeric($id) && is_numeric($parentID) && $id != $parentID) {
			$node = DataObject::get_by_id($this->stat('tree_class'), $id);
			if($node){
				if($node && !$node->canEdit()) return Security::permissionFailure($this);
			
				$node->ParentID = $parentID;
				$node->write();
			
				$statusUpdates['modified'][$node->ID] = array(
					'TreeTitle'=>$node->TreeTitle
				);
				
				// Update all dependent pages
				if($virtualPages = DataObject::get("VirtualPage", "\"CopyContentFromID\" = $node->ID")) {
					foreach($virtualPages as $virtualPage) {
						$statusUpdates['modified'][$virtualPage->ID] = array(
							'TreeTitle' => $virtualPage->TreeTitle()
						);
					}
				}

				$this->response->addHeader(
					'X-Status',
					_t('LeftAndMain.SAVED','saved')
				);
			}else{
				$this->response->setStatusCode(
					500,
					_t(
						'LeftAndMain.PLEASESAVE',
						"Please Save Page: This page could not be upated because it hasn't been saved yet."
					)
				);
			}
		}
		
		return Convert::raw2json($statusUpdates);
	}

	/**
	 * Ajax handler for updating the order of a number of tree nodes
	 * $_GET[ID]: An array of node ids in the correct order
	 * $_GET[MovedNodeID]: The node that actually got moved
	 */
	public function ajaxupdatesort($request) {
<<<<<<< HEAD
		if (!Permission::check('SITETREE_REORGANISE') && !Permission::check('ADMIN')) {
			$this->response->setStatusCode(
				403,
				_t('LeftAndMain.CANT_REORGANISE',"You do not have permission to rearange the site tree. Your change was not saved.")
			);
			return;
		}

=======
		// Protect against CSRF on destructive action
		if(!SecurityToken::inst()->checkRequest($request)) return $this->httpError(400);
		
>>>>>>> 27aad3de
		$className = $this->stat('tree_class');
		$counter = 0;
		$statusUpdates = array('modified'=>array());

		if(!is_array($request->requestVar('ID'))) return false;
		
		//Sorting root
		if($request->requestVar('MovedNodeID')==0){ 
			$movedNode = DataObject::get($className, "\"ParentID\"=0");				
		}else{
			$movedNode = DataObject::get_by_id($className, $request->requestVar('MovedNodeID'));
		}
		foreach($request->requestVar('ID') as $id) {
			if($id == $movedNode->ID) {
				$movedNode->Sort = ++$counter;
				$movedNode->write();
				$statusUpdates['modified'][$movedNode->ID] = array(
					'TreeTitle'=>$movedNode->TreeTitle
				);
			} else if(is_numeric($id)) {
				// Nodes that weren't "actually moved" shouldn't be registered as 
				// having been edited; do a direct SQL update instead
				++$counter;
				DB::query("UPDATE \"$className\" SET \"Sort\" = $counter WHERE \"ID\" = '$id'");
			}
<<<<<<< HEAD
=======
			FormResponse::status_message(_t('LeftAndMain.SAVED'), 'good');
		} else {
			FormResponse::error(_t('LeftAndMain.REQUESTERROR',"Error in request"));
>>>>>>> 27aad3de
		}

		return Convert::raw2json($statusUpdates);
	}

	public function CanOrganiseSitetree() {
		return !Permission::check('SITETREE_REORGANISE') && !Permission::check('ADMIN') ? false : true;
	}
	
	/**
	 * Retrieves an edit form, either for display, or to process submitted data.
	 * Also used in the template rendered through {@link Right()} in the $EditForm placeholder.
	 * 
	 * This is a "pseudo-abstract" methoed, usually connected to a {@link getEditForm()}
	 * method in an entwine subclass. This method can accept a record identifier,
	 * selected either in custom logic, or through {@link currentPageID()}. 
	 * The form usually construct itself from {@link DataObject->getCMSFields()} 
	 * for the specific managed subclass defined in {@link LeftAndMain::$tree_class}.
	 * 
	 * @param HTTPRequest $request Optionally contains an identifier for the
	 *  record to load into the form.
	 * @return Form Should return a form regardless wether a record has been found.
	 *  Form might be readonly if the current user doesn't have the permission to edit
	 *  the record.
	 */
<<<<<<< HEAD
	/**
	 * @return Form
	 */
	function EditForm($request = null) {
		return $this->getEditForm();
	}

	public function getEditForm($id = null) {
		if(!$id) $id = $this->currentPageID();

		$record = ($id && $id != "root") ? $this->getRecord($id) : null;
		if($record && !$record->canView()) return Security::permissionFailure($this);

		if($record) {
			$fields = $record->getCMSFields();
			if ($fields == null) {
				user_error(
					"getCMSFields() returned null  - it should return a FieldSet object. 
					Perhaps you forgot to put a return statement at the end of your method?", 
					E_USER_ERROR
				);
			}
			
			// Add hidden fields which are required for saving the record
			// and loading the UI state
			if(!$fields->dataFieldByName('ClassName')) {
				$fields->push(new HiddenField('ClassName'));
			}
			if(
				Object::has_extension($this->stat('tree_class'), 'Hierarchy') 
				&& !$fields->dataFieldByName('ParentID')
			) {
				$fields->push(new HiddenField('ParentID'));
			}
			
			if($record->hasMethod('getAllCMSActions')) {
				$actions = $record->getAllCMSActions();
			} else {
				$actions = $record->getCMSActions();
				// add default actions if none are defined
				if(!$actions || !$actions->Count()) {
					if($record->canEdit()) {
						$actions->push(new FormAction('save',_t('CMSMain.SAVE','Save')));
					}
				}
			}
			
			$form = new Form($this, "EditForm", $fields, $actions);
			$form->loadDataFrom($record);
			
			// Add a default or custom validator.
			// @todo Currently the default Validator.js implementation
			//  adds javascript to the document body, meaning it won't
			//  be included properly if the associated fields are loaded
			//  through ajax. This means only serverside validation
			//  will kick in for pages+validation loaded through ajax.
			//  This will be solved by using less obtrusive javascript validation
			//  in the future, see http://open.silverstripe.com/ticket/2915 and
			//  http://open.silverstripe.com/ticket/3386
			if($record->hasMethod('getCMSValidator')) {
				$validator = $record->getCMSValidator();
				// The clientside (mainly LeftAndMain*.js) rely on ajax responses
				// which can be evaluated as javascript, hence we need
				// to override any global changes to the validation handler.
				$validator->setJavascriptValidationHandler('prototype');
				$form->setValidator($validator);
			} else {
				$form->unsetValidator();
			}
		
			if(!$record->canEdit()) {
				$readonlyFields = $form->Fields()->makeReadonly();
				$form->setFields($readonlyFields);
=======
	public function deleteitems($request) {
		// Protect against CSRF on destructive action
		if(!SecurityToken::inst()->checkRequest($request)) return $this->httpError(400);
		
		$ids = split(' *, *', $_REQUEST['csvIDs']);

		$script = "st = \$('sitetree'); \n";
		foreach($ids as $id) {
			if(is_numeric($id)) {
				$record = DataObject::get_by_id($this->stat('tree_class'), $id);
				if($record && !$record->canDelete()) return Security::permissionFailure($this);
				
				DataObject::delete_by_id($this->stat('tree_class'), $id);
				$script .= "node = st.getTreeNodeByIdx($id); if(node) node.parentTreeNode.removeTreeNode(node); $('Form_EditForm').closeIfSetTo($id); \n";
				
>>>>>>> 27aad3de
			}
		} else {
			$form = $this->RootForm();
		}
<<<<<<< HEAD
		
		return $form;
	}	
	
	function RootForm() {
		return $this->EmptyForm();
	}
	
=======

		FormResponse::add($script);

		return FormResponse::respond();
	}
		
>>>>>>> 27aad3de
	/**
	 * Returns a placeholder form, used by {@link getEditForm()} if no record is selected.
	 * Our javascript logic always requires a form to be present in the CMS interface.
	 * 
	 * @return Form
	 */
	function EmptyForm() {
		$form = new Form(
			$this, 
			"EditForm", 
			new FieldSet(
				new HeaderField(
					'WelcomeHeader',
					$this->getApplicationName()
				),
				new LiteralField(
					'WelcomeText',
					sprintf('<p id="WelcomeMessage">%s %s. %s</p>',
						_t('LeftAndMain_right.ss.WELCOMETO','Welcome to'),
						$this->getApplicationName(),
						_t('CHOOSEPAGE','Please choose an item from the left.')
					)
				)
			), 
			new FieldSet()
		);
		$form->unsetValidator();
<<<<<<< HEAD
=======
		
		return $form;
	}

	public function EditForm() {
		// Include JavaScript to ensure HtmlEditorField works.
		HtmlEditorField::include_js();
>>>>>>> 27aad3de
		
		return $form;
	}
	
	/**
	 * @return Form
	 */
	function AddForm() {
		$class = $this->stat('tree_class');
		
		$typeMap = array($class => singleton($class)->i18n_singular_name());
		$typeField = new DropdownField('Type', false, $typeMap, $class);
		$form = new Form(
			$this,
			'AddForm',
			new FieldSet(
				new HiddenField('ParentID'),
				$typeField->performReadonlyTransformation()
			),
			new FieldSet(
				new FormAction('doAdd', _t('AssetAdmin_left.ss.GO','Go'))
			)
		);
		$form->addExtraClass('actionparams');
		
		return $form;
	}
	
	/**
	 * Add a new group and return its details suitable for ajax.
	 */
	public function doAdd($data, $form) {
		$class = $this->stat('tree_class');
		
		// check create permissions
		if(!singleton($class)->canCreate()) return Security::permissionFailure($this);
		
		// check addchildren permissions
		if(
			singleton($class)->hasDatabaseField('Hierarchy') 
			&& isset($data['ParentID'])
			&& is_numeric($data['ParentID'])
		) {
			$parentRecord = DataObject::get_by_id($class, $data['ParentID']);
			if(
				$parentRecord->hasMethod('canAddChildren') 
				&& !$parentRecord->canAddChildren()
			) return Security::permissionFailure($this);
		}
		
		$record = Object::create($class);
		$form->saveInto($record);
		$record->write();

		// Used in TinyMCE inline folder creation
		if(isset($data['returnID'])) {
			return $record->ID;
		} else if($this->isAjax()) {
			$form = $this->getEditForm($record->ID);
			return $form->formHtmlContent();
		} else {
			return $this->redirect(Controller::join_links($this->Link('show'), $record->ID));
		}
	}
	
	/**
	 * Batch Actions Handler
	 */
	function batchactions() {
		return new CMSBatchActionHandler($this, 'batchactions', $this->stat('tree_class'));
	}
	
	/**
	 * @return Form
	 */
	function BatchActionsForm() {
		$actions = $this->batchactions()->batchActionList();
		$actionsMap = array();
		foreach($actions as $action) $actionsMap[$action->Link] = $action->Title;
		
		$form = new Form(
			$this,
			'BatchActionsForm',
			new FieldSet(
				new LiteralField(
					'Intro',
					sprintf('<p><small>%s</small></p>',
						_t(
							'CMSMain_left.ss.SELECTPAGESACTIONS',
							'Select the pages that you want to change &amp; then click an action:'
						)
					)
				),
				new HiddenField('csvIDs'),
				new DropdownField(
					'Action',
					false,
					$actionsMap
				)
			),
			new FieldSet(
				// TODO i18n
				new FormAction('submit', "Go")
			)
		);
		$form->addExtraClass('actionparams');
		$form->unsetValidator();
		
		return $form;
	}
	
	public function myprofile() {
		$form = $this->Member_ProfileForm();
		return $this->customise(array(
			'Form' => $form
		))->renderWith('BlankPage');
	}
	
	public function Member_ProfileForm() {
		return new Member_ProfileForm($this, 'Member_ProfileForm', Member::currentUser());
	}

	public function printable() {
		$form = $this->getEditForm($this->currentPageID());
		if(!$form) return false;
		
		$form->transform(new PrintableTransformation());
		$form->actions = null;

		Requirements::clear();
		Requirements::css(CMS_DIR . '/css/LeftAndMain_printable.css');
		return array(
			"PrintForm" => $form
		);
	}

	/**
	 * Identifier for the currently shown record,
	 * in most cases a database ID. Inspects the following
	 * sources (in this order):
	 * - GET/POST parameter named 'ID'
	 * - URL parameter named 'ID'
	 * - Session value namespaced by classname, e.g. "CMSMain.currentPage"
	 * 
	 * @return int 
	 */
	public function currentPageID() {
		if($this->request->getVar('ID'))	{
			return $this->request->getVar('ID');
		} elseif ($this->request->param('ID') && is_numeric($this->request->param('ID'))) {
			return $this->request->param('ID');
		} elseif(Session::get("{$this->class}.currentPage")) {
			return Session::get("{$this->class}.currentPage");
		} else {
			return null;
		}
	}

	/**
	 * Forces the current page to be set in session,
	 * which can be retrieved later through {@link currentPageID()}.
	 * Keep in mind that setting an ID through GET/POST or
	 * as a URL parameter will overrule this value.
	 * 
	 * @param int $id
	 */
	public function setCurrentPageID($id) {
		Session::set("{$this->class}.currentPage", $id);
	}

	/**
	 * Uses {@link getRecord()} and {@link currentPageID()}
	 * to get the currently selected record.
	 * 
	 * @return DataObject
	 */
	public function currentPage() {
		return $this->getRecord($this->currentPageID());
	}

	/**
	 * Compares a given record to the currently selected one (if any).
	 * Used for marking the current tree node.
	 * 
	 * @return boolean
	 */
	public function isCurrentPage(DataObject $record) {
		return ($record->ID == $this->currentPageID());
	}
	
	/**
	 * Get the staus of a certain page and version.
	 *
	 * This function is used for concurrent editing, and providing alerts
	 * when multiple users are editing a single page. It echoes a json
	 * encoded string to the UA.
	 */

	/**
	 * Return the CMS's HTML-editor toolbar
	 */
	public function EditorToolbar() {
		return Object::create('HtmlEditorField_Toolbar', $this, "EditorToolbar");
	}

	/**
	 * Return the version number of this application.
	 * Uses the subversion path information in <mymodule>/silverstripe_version
	 * (automacially replaced $URL$ placeholder).
	 * 
	 * @return string
	 */
	public function CMSVersion() {
		$sapphireVersionFile = file_get_contents(BASE_PATH . '/sapphire/silverstripe_version');
		$cmsVersionFile = file_get_contents(BASE_PATH . '/cms/silverstripe_version');
		
		$sapphireVersion = $this->versionFromVersionFile($sapphireVersionFile);
		$cmsVersion = $this->versionFromVersionFile($cmsVersionFile);

<<<<<<< HEAD
		return "cms: $cmsVersion, sapphire: $sapphireVersion";
=======
		if($sapphireVersion == $cmsVersion) {
			return $sapphireVersion;
		}	else {
			return "cms: $cmsVersion, sapphire: $sapphireVersion";
		}
>>>>>>> 27aad3de
	}
	
	/**
	 * Return the version from the content of a silverstripe_version file
	 */
	public function versionFromVersionFile($fileContent) {
		if(preg_match('/\/trunk\/silverstripe_version/', $fileContent)) {
			return "trunk";
		} else {
			preg_match("/\/(?:branches|tags\/rc|tags\/beta|tags\/alpha|tags)\/([A-Za-z0-9._-]+)\/silverstripe_version/", $fileContent, $matches);
			return ($matches) ? $matches[1] : null;
		}
	}
	
	/**
	 * @return array
	 */
	function SwitchView() { 
		if($page = $this->currentPage()) { 
			$nav = SilverStripeNavigator::get_for_record($page); 
			return $nav['items']; 
		} 
	}

	/**
	 * The application name. Customisable by calling
	 * LeftAndMain::setApplicationName() - the first parameter.
	 * 
	 * @var String
	 */
	static $application_name = 'SilverStripe CMS';
	
	/**
	 * The application logo text. Customisable by calling
	 * LeftAndMain::setApplicationName() - the second parameter.
	 *
	 * @var String
	 */
	static $application_logo_text = 'SilverStripe';

	/**
	 * Set the application name, and the logo text.
	 *
	 * @param String $name The application name
	 * @param String $logoText The logo text
	 */
	static $application_link = "http://www.silverstripe.org/";
	
	/**
	 * @param String $name
	 * @param String $logoText
	 * @param String $link (Optional)
	 */
	static function setApplicationName($name, $logoText = null, $link = null) {
		self::$application_name = $name;
		self::$application_logo_text = $logoText ? $logoText : $name;
		if($link) self::$application_link = $link;
	}

	/**
	 * Get the application name.
	 * @return String
	 */
	function getApplicationName() {
		return self::$application_name;
	}
	
	/**
	 * Get the application logo text.
	 * @return String
	 */
	function getApplicationLogoText() {
		return self::$application_logo_text;
	}
	
	/**
	 * @return String
	 */
	function ApplicationLink() {
		return self::$application_link;
	}

	/**
	 * Return the title of the current section, as shown on the main menu
	 */
	function SectionTitle() {
		// Get menu - use obj() to cache it in the same place as the template engine
		$menu = $this->obj('MainMenu');
		
		foreach($menu as $menuItem) {
			if($menuItem->LinkingMode == 'current') return $menuItem->Title;
		}
	}

	/**
	 * The application logo path. Customisable by calling
	 * LeftAndMain::setLogo() - the first parameter.
	 *
	 * @var unknown_type
	 */
	static $application_logo = 'cms/images/mainmenu/logo.gif';

	/**
	 * The application logo style. Customisable by calling
	 * LeftAndMain::setLogo() - the second parameter.
	 *
	 * @var String
	 */
	static $application_logo_style = '';
	
	/**
	 * Set the CMS application logo.
	 *
	 * @param String $logo Relative path to the logo
	 * @param String $logoStyle Custom CSS styles for the logo
	 * 							e.g. "border: 1px solid red; padding: 5px;"
	 */
	static function setLogo($logo, $logoStyle) {
		self::$application_logo = $logo;
		self::$application_logo_style = $logoStyle;
		self::$application_logo_text = '';
	}
	
	/**
	 * The height of the image should be around 164px to avoid the overlaping between the image and loading animation graphic.
	 * If the given image's height is significantly larger or smaller, adjust the loading animation's top offset in 
	 * positionLoadingSpinner() in LeftAndMain.js
	 */
	protected static $loading_image = 'cms/images/logo.gif';
	
	/**
	 * Set the image shown when the CMS is loading.
	 */
	static function set_loading_image($loadingImage) {
		self::$loading_image = $loadingImage;
	}
	
	function LoadingImage() {
		return self::$loading_image;
	}
	
	/**
	 * Combines an optional background image and additional CSS styles,
	 * set through {@link setLogo()}.
	 * 
	 * @return String CSS attribute
	 */
	function LogoStyle() {
		$attr = self::$application_logo_style;
		if(self::$application_logo) $attr .= "background: url(" . self::$application_logo . ") no-repeat; ";
		return $attr;
	}

	/**
	 * Return the base directory of the tiny_mce codebase
	 */
	function MceRoot() {
		return MCE_ROOT;
	}
	
	/**
	 * Register the given javascript file as required in the CMS.
	 * Filenames should be relative to the base, eg, SAPPHIRE_DIR . '/javascript/loader.js'
	 */
	public static function require_javascript($file) {
		self::$extra_requirements['javascript'][] = array($file);
	}
	
	/**
	 * Register the given stylesheet file as required.
	 * 
	 * @param $file String Filenames should be relative to the base, eg, THIRDPARTY_DIR . '/tree/tree.css'
	 * @param $media String Comma-separated list of media-types (e.g. "screen,projector") 
	 * @see http://www.w3.org/TR/REC-CSS2/media.html
	 */
	public static function require_css($file, $media = null) {
		self::$extra_requirements['css'][] = array($file, $media);
	}
	
	/**
	 * Register the given "themeable stylesheet" as required.
	 * Themeable stylesheets have globally unique names, just like templates and PHP files.
	 * Because of this, they can be replaced by similarly named CSS files in the theme directory.
	 * 
	 * @param $name String The identifier of the file.  For example, css/MyFile.css would have the identifier "MyFile"
	 * @param $media String Comma-separated list of media-types (e.g. "screen,projector") 
	 */
	static function require_themed_css($name, $media = null) {
		self::$extra_requirements['themedcss'][] = array($name, $media);
	}
	
}

/**
 * @package cms
 * @subpackage core
 */
class LeftAndMainMarkingFilter {
	
	/**
	 * @var array Request params (unsanitized)
	 */
	protected $params = array();
	
	/**
	 * @param array $params Request params (unsanitized)
	 */
	function __construct($params = null) {
		$this->ids = array();
		$this->expanded = array();
		$parents = array();
		
		$q = $this->getQuery($params);
		$res = $q->execute();
		if (!$res) return;
		
		// And keep a record of parents we don't need to get parents 
		// of themselves, as well as IDs to mark
		foreach($res as $row) {
			if ($row['ParentID']) $parents[$row['ParentID']] = true;
			$this->ids[$row['ID']] = true;
		}
		
		// We need to recurse up the tree, 
		// finding ParentIDs for each ID until we run out of parents
		while (!empty($parents)) {
			$res = DB::query('SELECT "ParentID", "ID" FROM "SiteTree" WHERE "ID" in ('.implode(',',array_keys($parents)).')');
			$parents = array();

			foreach($res as $row) {
				if ($row['ParentID']) $parents[$row['ParentID']] = true;
				$this->ids[$row['ID']] = true;
				$this->expanded[$row['ID']] = true;
			}
		}
	}
	
	protected function getQuery($params) {
		$where = array();
		
		$SQL_params = Convert::raw2sql($params);
		if(isset($SQL_params['ID'])) unset($SQL_params['ID']);
		foreach($SQL_params as $name => $val) {
			switch($name) {
				default:
					// Partial string match against a variety of fields 
					if(!empty($val) && singleton("SiteTree")->hasDatabaseField($name)) {
						$where[] = "\"$name\" LIKE '%$val%'";
					}
			}
		}
		
		return new SQLQuery(
			array("ParentID", "ID"),
			'SiteTree',
			$where
		);
	}
	
	function mark($node) {
		$id = $node->ID;
		if(array_key_exists((int) $id, $this->expanded)) $node->markOpened();
		return array_key_exists((int) $id, $this->ids) ? $this->ids[$id] : false;
	}
}
?><|MERGE_RESOLUTION|>--- conflicted
+++ resolved
@@ -36,17 +36,8 @@
 	 * through {@link getEditForm()} and other logic.
 	 */
 	static $tree_class = null;
-<<<<<<< HEAD
-
-	/**
-	* The url used for the link in the Help tab in the backend
-	* Value can be overwritten if required in _config.php
-	*/
-	static $help_link = 'http://userhelp.silverstripe.org';
-=======
 	
 	static $ForceReload;
->>>>>>> 27aad3de
 
 	/**
 	* The url used for the link in the Help tab in the backend
@@ -66,12 +57,6 @@
 		'Member_ProfileForm',
 		'EditorToolbar',
 		'EditForm',
-<<<<<<< HEAD
-		'BatchActionsForm',
-		'batchactions',
-		'AddForm',
-=======
->>>>>>> 27aad3de
 	);
 	
 	/**
@@ -138,11 +123,7 @@
 		);
 		
 		// set reading lang
-<<<<<<< HEAD
 		if(Object::has_extension('SiteTree', 'Translatable') && !$this->isAjax()) {
-=======
-		if(Object::has_extension('SiteTree', 'Translatable') && !Director::is_ajax()) {
->>>>>>> 27aad3de
 			Translatable::choose_site_locale(array_keys(Translatable::get_existing_content_languages('SiteTree')));
 		}
 
@@ -219,7 +200,6 @@
 			// Firebug is a useful console for debugging javascript
 			// Its available as a Firefox extension or a javascript library
 			// for easy inclusion in other browsers (just append ?debug_firebug=1 to the URL)
-<<<<<<< HEAD
 			Requirements::javascript(SAPPHIRE_DIR . '/thirdparty/firebug-lite/firebug.js');
 		} else {
 			// By default, we include fake-objects for all firebug calls
@@ -267,24 +247,6 @@
 		Requirements::javascript(CMS_DIR . '/thirdparty/jquery-notice/jquery.notice.js');
 		Requirements::javascript(SAPPHIRE_DIR . '/javascript/jquery-ondemand/jquery.ondemand.js');
 		Requirements::javascript(CMS_DIR . '/javascript/jquery-changetracker/lib/jquery.changetracker.js');
-=======
-			Requirements::javascript(THIRDPARTY_DIR . '/firebug-lite/firebug.js');
-		} else {
-			// By default, we include fake-objects for all firebug calls
-			// to avoid javascript errors when referencing console.log() etc in javascript code
-			Requirements::javascript(THIRDPARTY_DIR . '/firebug-lite/firebugx.js');
-		}
-		
-		Requirements::javascript(SAPPHIRE_DIR . '/thirdparty/prototype/prototype.js');
-		Requirements::javascript(THIRDPARTY_DIR . '/jquery/jquery.js');
-		Requirements::javascript(SAPPHIRE_DIR . '/javascript/jquery_improvements.js');
-		Requirements::javascript(THIRDPARTY_DIR . '/behaviour/behaviour.js');
-		Requirements::javascript(SAPPHIRE_DIR . '/javascript/core/jquery.ondemand.js');
-		Requirements::javascript(SAPPHIRE_DIR . '/javascript/prototype_improvements.js');
-		Requirements::javascript(SAPPHIRE_DIR . '/javascript/loader.js');
-		Requirements::javascript(CMS_DIR . '/javascript/hover.js');
-		Requirements::javascript(SAPPHIRE_DIR . '/javascript/layout_helpers.js');
->>>>>>> 27aad3de
 		Requirements::add_i18n_javascript(SAPPHIRE_DIR . '/javascript/lang');
 		Requirements::add_i18n_javascript(CMS_DIR . '/javascript/lang');
 		
@@ -292,7 +254,7 @@
 		Requirements::javascript(SAPPHIRE_DIR . '/thirdparty/scriptaculous/dragdrop.js');
 		Requirements::javascript(SAPPHIRE_DIR . '/thirdparty/scriptaculous/controls.js');
 		
-		Requirements::javascript(SAPPHIRE_DIR . '/javascript/tree/tree.js');
+		Requirements::javascript(THIRDPARTY_DIR . '/tree/tree.js');
 		Requirements::css(THIRDPARTY_DIR . '/tree/tree.css');
 		
 		Requirements::javascript(CMS_DIR . '/javascript/LeftAndMain.js');
@@ -325,7 +287,6 @@
 		Requirements::combine_files(
 			'base.js',
 			array(
-<<<<<<< HEAD
 				'sapphire/thirdparty/prototype/prototype.js',
 				'sapphire/thirdparty/behaviour/behaviour.js',
 				'sapphire/thirdparty/jquery/jquery.js',
@@ -334,24 +295,12 @@
 				'sapphire/thirdparty/firebug-lite/firebug.js',
 				'sapphire/thirdparty/firebug-lite/firebugx.js',
 				'sapphire/javascript/i18n.js',
-=======
-				THIRDPARTY_DIR . '/prototype/prototype.js',
-				THIRDPARTY_DIR . '/behaviour/behaviour.js',
-				SAPPHIRE_DIR . '/javascript/prototype_improvements.js',
-				THIRDPARTY_DIR .'/jquery/jquery.js',
-				THIRDPARTY_DIR . '/jquery-effen/jquery.fn.js',
-				SAPPHIRE_DIR . '/javascript/core/jquery.ondemand.js',
-				SAPPHIRE_DIR . '/javascript/jquery_improvements.js',
-				THIRDPARTY_DIR . '/firebug-lite/firebugx.js',
-				SAPPHIRE_DIR . '/javascript/i18n.js',
->>>>>>> 27aad3de
 			)
 		);
 
 		Requirements::combine_files(
 			'leftandmain.js',
 			array(
-<<<<<<< HEAD
 				'sapphire/thirdparty/scriptaculous/effects.js',
 				'sapphire/thirdparty/scriptaculous/dragdrop.js',
 				'sapphire/thirdparty/scriptaculous/controls.js',
@@ -362,43 +311,6 @@
 			)
 		);
 
-=======
-				SAPPHIRE_DIR . '/javascript/loader.js',
-				CMS_DIR . '/javascript/hover.js',
-				SAPPHIRE_DIR . '/javascript/layout_helpers.js',
-				THIRDPARTY_DIR . '/scriptaculous/effects.js',
-				THIRDPARTY_DIR . '/scriptaculous/dragdrop.js',
-				THIRDPARTY_DIR . '/scriptaculous/controls.js',
-				THIRDPARTY_DIR . '/greybox/AmiJS.js',
-				THIRDPARTY_DIR . '/greybox/greybox.js',
-				CMS_DIR . '/javascript/LeftAndMain.js',
-				CMS_DIR . '/javascript/LeftAndMain_left.js',
-				CMS_DIR . '/javascript/LeftAndMain_right.js',
-				SAPPHIRE_DIR . '/javascript/tree/tree.js',
-				THIRDPARTY_DIR . '/tabstrip/tabstrip.js',
-				SAPPHIRE_DIR . '/javascript/TreeSelectorField.js',
-		 		CMS_DIR . '/javascript/ThumbnailStripField.js',
-			)
-		);
-
-		Requirements::combine_files(
-			'cmsmain.js',
-			array(
-				CMS_DIR . '/javascript/CMSMain.js',
-				CMS_DIR . '/javascript/CMSMain_left.js',
-				CMS_DIR . '/javascript/CMSMain_right.js',
-				CMS_DIR . '/javascript/SideTabs.js',
-				CMS_DIR . '/javascript/SideReports.js',
-				CMS_DIR . '/javascript/LangSelector.js',
-				CMS_DIR . '/javascript/TranslationTab.js',
-				THIRDPARTY_DIR . '/calendar/calendar.js',
-				THIRDPARTY_DIR . '/calendar/lang/calendar-en.js',
-				THIRDPARTY_DIR . '/calendar/calendar-setup.js',
-				CMS_DIR . "/javascript/SitetreeAccess.js",
-			)
-		);
-
->>>>>>> 27aad3de
 		$dummy = null;
 		$this->extend('init', $dummy);
 
@@ -450,22 +362,11 @@
 		return $title;
 	}
 
-<<<<<<< HEAD
 	public function show($request) {
 		// TODO Necessary for TableListField URLs to work properly
 		if($request->param('ID')) $this->setCurrentPageID($request->param('ID'));
 		
 		if($this->isAjax()) {
-=======
-	public function show() {
-		$params = $this->getURLParams();
-		if($params['ID']) $this->setCurrentPageID($params['ID']);
-		if(isset($params['OtherID'])) {
-			Session::set('currentMember', $params['OtherID']);
-		}
-
-		if(Director::is_ajax()) {
->>>>>>> 27aad3de
 			SSViewer::setOption('rewriteHashlinks', false);
 			$form = $this->getEditForm($request->param('ID'));
 			$content = $form->formHtmlContent();
@@ -477,7 +378,6 @@
 		if($this->ShowSwitchView()) {
 			$content .= '<div id="AjaxSwitchView">' . $this->SwitchView() . '</div>';
 		}
-<<<<<<< HEAD
 		
 		return $content;
 	}
@@ -489,24 +389,6 @@
 		$form = $this->getEditForm($request->getVar('ID'));
 		return $form->formHtmlContent();
 	}
-=======
-
-		$form = $this->EditForm();
-		if ($form) {
-			$content =  $form->formHtmlContent();
-			if($this->ShowSwitchView()) {
-				$content .= '<div id="AjaxSwitchView">' . $this->SwitchView() . '</div>';
-			}
-			
-			return $content;
-		}
-		else return "";
-	}
-	public function getLastFormIn($html) {
-		$parts = split('</?form[^>]*>', $html);
-		return $parts[sizeof($parts)-2];
-	}
->>>>>>> 27aad3de
 
 	//------------------------------------------------------------------------------------------//
 	// Main UI components
@@ -643,7 +525,6 @@
 
 		// getChildrenAsUL is a flexible and complex way of traversing the tree
 		$titleEval = '
-<<<<<<< HEAD
 			"<li id=\"record-$child->ID\" class=\"" . $child->CMSTreeClasses($extraArg) . "\">" .
 			"<a href=\"" . Controller::join_links(substr($extraArg->Link(),0,-1), "show", $child->ID) . "\" class=\"" . $child->CMSTreeClasses($extraArg) . "\" title=\"' 
 			. _t('LeftAndMain.PAGETYPE','Page type: ') 
@@ -652,14 +533,6 @@
 		';
 
 		$html = $obj->getChildrenAsUL(
-=======
-					"<li id=\"record-$child->ID\" class=\"" . $child->CMSTreeClasses($extraArg) . "\">" .
-					"<a href=\"" . Controller::join_links(substr($extraArg->Link(),0,-1), "show", $child->ID) . "\" class=\"" . $child->CMSTreeClasses($extraArg) . "\" title=\"' . _t('LeftAndMain.PAGETYPE','Page type: ') . '".$child->class."\" >" . 
-					($child->TreeTitle()) . 
-					"</a>"
-';
-		$siteTree = $obj->getChildrenAsUL(
->>>>>>> 27aad3de
 			"", 
 			$titleEval,
 			$this, 
@@ -706,17 +579,10 @@
 		$html = $this->getSiteTreeFor(
 			$this->stat('tree_class'), 
 			$request->getVar('ID'), 
-<<<<<<< HEAD
 			($filter) ? $filter->getChildrenMethod() : null, 
 			null,
 			($filter) ? array($filter, 'isPageIncluded') : null, 
 			$request->getVar('minNodeCount')
-=======
-			null, 
-			null, 
-			null,
-			$minNodeCount
->>>>>>> 27aad3de
 		);
 
 		// Trim off the outer tag
@@ -725,43 +591,7 @@
 		
 		return $html;
 	}
-<<<<<<< HEAD
-	
-=======
-
-	/**
-	 * Allows you to returns a new data object to the tree (subclass of sitetree)
-	 * and updates the tree via javascript.
-	 */
-	public function returnItemToUser($p) {
-		if(Director::is_ajax()) {
-			// Prepare the object for insertion.
-			$parentID = (int) $p->ParentID;
-			$id = $p->ID ? $p->ID : "new-$p->class-$p->ParentID";
-			$treeTitle = Convert::raw2js($p->TreeTitle());
-			$hasChildren = (is_numeric($id) && $p->AllChildren() && $p->AllChildren()->Count()) ? ' unexpanded' : '';
-
-			// Ensure there is definitly a node avaliable. if not, append to the home tree.
-			$response = <<<JS
-				var tree = $('sitetree');
-				var newNode = tree.createTreeNode("$id", "$treeTitle", "{$p->class}{$hasChildren}");
-				node = tree.getTreeNodeByIdx($parentID);
-				if(!node) {
-					node = tree.getTreeNodeByIdx(0);
-				}
-				node.open();
-				node.appendTreeNode(newNode);
-				newNode.selectTreeNode();
-JS;
-			FormResponse::add($response);
-
-			return FormResponse::respond();
-		} else {
-			Director::redirect('admin/' . self::$url_segment . '/show/' . $p->ID);
-		}
-	}
-
->>>>>>> 27aad3de
+	
 	/**
 	 * Save  handler
 	 */
@@ -777,275 +607,24 @@
 			if(!singleton($this->stat('tree_class'))->canCreate()) return Security::permissionFailure($this);
 			$record = $this->getNewItem($SQL_id, false);
 		}
-<<<<<<< HEAD
 		
 		// save form data into record
-=======
-
-		// We don't want to save a new version if there are no changes
-		$dataFields_new = $form->Fields()->dataFields();
-		$dataFields_old = $record->getAllFields();
-		$changed = false;
-		$hasNonRecordFields = false;
-		foreach($dataFields_new as $datafield) {
-			// if the form has fields not belonging to the record
-			if(!isset($dataFields_old[$datafield->Name()])) {
-				$hasNonRecordFields = true;
-			}
-			// if field-values have changed
-			if(!isset($dataFields_old[$datafield->Name()]) || $dataFields_old[$datafield->Name()] != $datafield->dataValue()) {
-				$changed = true;
-			}
-		}
-
-		if(!$changed && !$hasNonRecordFields) {
-			// Tell the user we have saved even though we haven't, as not to confuse them
-			if(is_a($record, "Page")) {
-				$record->Status = "Saved (update)";
-			}
-			FormResponse::status_message(_t('LeftAndMain.SAVEDUP',"Saved"), "good");
-			FormResponse::update_status($record->Status);
-			return FormResponse::respond();
-		}
-
-		$form->dataFieldByName('ID')->Value = 0;
-
-		if(isset($urlParams['Sort']) && is_numeric($urlParams['Sort'])) {
-			$record->Sort = $urlParams['Sort'];
-		}
-
-		// HACK: This should be turned into something more general
-		$originalClass = $record->ClassName;
-		$originalStatus = $record->Status;
-		$originalParentID = $record->ParentID;
-
-		$originalBrokenLinkValues = $record->HasBrokenLink.$record->HasBrokenFile;
-
-		$record->HasBrokenLink = 0;
-		$record->HasBrokenFile = 0;
-
-		$record->writeWithoutVersion();
-
-		// HACK: This should be turned into something more general
-		$originalURLSegment = $record->URLSegment;
-
->>>>>>> 27aad3de
 		$form->saveInto($record, true);
 		$record->write();
 		$this->extend('onAfterSave', $record);
 
-<<<<<<< HEAD
 		$this->response->addHeader('X-Status', _t('LeftAndMain.SAVEDUP'));
 		
 		// write process might've changed the record, so we reload before returning
 		$form->loadDataFrom($record);
 		
 		return $form->formHtmlContent();
-=======
-		if(is_a($record, "Page")) {
-			$record->Status = ($record->Status == "New page" || $record->Status == "Saved (new)") ? "Saved (new)" : "Saved (update)";
-		}
-
-		if(Director::is_ajax()) {
-			if($SQL_id != $record->ID) {
-				FormResponse::add("$('sitetree').setNodeIdx(\"{$SQL_id}\", \"$record->ID\");");
-				FormResponse::add("$('Form_EditForm').elements.ID.value = \"$record->ID\";");
-			}
-
-			if($added = DataObjectLog::getAdded('SiteTree')) {
-				foreach($added as $page) {
-					if($page->ID != $record->ID) FormResponse::add($this->addTreeNodeJS($page));
-				}
-			}
-			if($deleted = DataObjectLog::getDeleted('SiteTree')) {
-				foreach($deleted as $page) {
-					if($page->ID != $record->ID) FormResponse::add($this->deleteTreeNodeJS($page));
-				}
-			}
-			if($changed = DataObjectLog::getChanged('SiteTree')) {
-				foreach($changed as $page) {
-					if($page->ID != $record->ID) {
-						$title = Convert::raw2js($page->TreeTitle());
-						FormResponse::add("$('sitetree').setNodeTitle($page->ID, \"$title\");");
-					}
-				}
-			}
-
-			$message = _t('LeftAndMain.SAVEDUP');
-
-			// Update the class instance if necessary
-			if($originalClass != $record->ClassName) {
-				$newClassName = $record->ClassName;
-				// The records originally saved attribute was overwritten by $form->saveInto($record) before.
-				// This is necessary for newClassInstance() to work as expected, and trigger change detection
-				// on the ClassName attribute
-				$record->setClassName($originalClass);
-				// Replace $record with a new instance
-				$record = $record->newClassInstance($newClassName);
-				
-				// update the tree icon
-				FormResponse::add("if(\$('sitetree').setNodeIcon) \$('sitetree').setNodeIcon($record->ID, '$originalClass', '$record->ClassName');");
-			}
-
-			// HACK: This should be turned into somethign more general
-			// Removed virtualpage test as we need to draft/published links when url is changed
-			if( (/*$record->class == 'VirtualPage' &&*/ $originalURLSegment != $record->URLSegment) ||
-				($originalClass != $record->ClassName) || self::$ForceReload == true) {
-				// avoid double loading by adding a uniqueness ID
-				FormResponse::add($str = "$('Form_EditForm').getPageFromServer($record->ID);", $str);
-			}
-
-			// After reloading action
-			if($originalStatus != $record->Status) {
-				$message .= sprintf(_t('LeftAndMain.STATUSTO',"  Status changed to '%s'"),$record->Status);
-			}
-			
-			if($originalParentID != $record->ParentID) {
-				FormResponse::add("if(\$('sitetree').setNodeParentID) \$('sitetree').setNodeParentID($record->ID, $record->ParentID);");
-			}
-
-			
-
-			$record->write();
-
-			if( ($record->class != 'VirtualPage') && $originalURLSegment != $record->URLSegment) {
-				$message .= sprintf(_t('LeftAndMain.CHANGEDURL',"  Changed URL to '%s'"),$record->URLSegment);
-				FormResponse::add("\$('Form_EditForm').elements.URLSegment.value = \"$record->URLSegment\";");
-				FormResponse::add("\$('Form_EditForm_StageURLSegment').value = \"" . $record->AbsoluteLink() . "\";");
-			}
-			
-			if($virtualPages = DataObject::get("VirtualPage", "\"CopyContentFromID\" = $record->ID")) {
-				foreach($virtualPages as $page) {
-					if($page->ID != $record->ID) {
-						$title = Convert::raw2js($page->TreeTitle());
-						FormResponse::add("$('sitetree').setNodeTitle($page->ID, \"$title\");");
-					}
-				}
-			}
-			
-			// If there has been a change in the broken link values, reload the page
-			if ($originalBrokenLinkValues != $record->HasBrokenLink.$record->HasBrokenFile) {
-				// avoid double loading by adding a uniqueness ID
-				FormResponse::add($str = "$('Form_EditForm').getPageFromServer($record->ID);", $str);
-			}
-
-			// If the 'Save & Publish' button was clicked, also publish the page
-			if (isset($urlParams['publish']) && $urlParams['publish'] == 1) {
-				$this->extend('onAfterSave', $record);
-			
-				$record->doPublish();
-				
-				// Update classname with original and get new instance (see above for explanation)
-				$record->setClassName($originalClass);
-				$publishedRecord = $record->newClassInstance($record->ClassName);
-
-				return $this->tellBrowserAboutPublicationChange(
-					$publishedRecord, 
-					sprintf(
-						_t(
-							'LeftAndMain.STATUSPUBLISHEDSUCCESS', 
-							"Published '%s' successfully",
-							PR_MEDIUM,
-							'Status message after publishing a page, showing the page title'
-						),
-						$record->Title
-					)
-				);
-			} else {
-				// BUGFIX: Changed icon only shows after Save button is clicked twice http://support.silverstripe.com/gsoc/ticket/76
-				$title = Convert::raw2js($record->TreeTitle());
-				FormResponse::add("$('sitetree').setNodeTitle(\"$record->ID\", \"$title\");");
-				FormResponse::add($this->getActionUpdateJS($record));
-				FormResponse::status_message($message, "good");
-				FormResponse::update_status($record->Status);
-
-				$this->extend('onAfterSave', $record);
-
-				return FormResponse::respond();
-			}
-		}
-	}
-
-	/**
-	 * Returns a javascript snippet that will update the actions of the main form
-	 * 
-	 * @return string
-	 */
-	public function getActionUpdateJS($record) {
-		// Get the new action buttons
-
-		$tempForm = $this->getEditForm($record->ID);
-		$actionList = '';
-		foreach($tempForm->Actions() as $action) {
-			$actionList .= $action->Field() . ' ';
-		}
-
-		return "$('Form_EditForm').loadActionsFromString('" . Convert::raw2js($actionList) . "');";
-	}
-
-	/**
-	 * Returns a javascript snippet to generate a tree node for the given page, if visible
-	 *
-	 * @return string
-	 */
-	public function addTreeNodeJS($page, $select = false) {
-		$parentID = (int)$page->ParentID;
-		$title = Convert::raw2js($page->TreeTitle());
-		$response = <<<JS
-var newNode = $('sitetree').createTreeNode($page->ID, "$title", "$page->class");
-var parentNode = $('sitetree').getTreeNodeByIdx($parentID); 
-if(parentNode) parentNode.appendTreeNode(newNode);
-JS;
-		$response .= ($select ? "newNode.selectTreeNode();\n" : "") ;
-		return $response;
-	}
-	/**
-	 * Returns a javascript snippet to remove a tree node for the given page, if it exists.
-	 *
-	 * @return string
-	 */
-	public function deleteTreeNodeJS($page) {
-		$id = $page->ID ? $page->ID : $page->OldID;
-		$response = <<<JS
-var node = $('sitetree').getTreeNodeByIdx($id);
-if(node && node.parentTreeNode) node.parentTreeNode.removeTreeNode(node);
-$('Form_EditForm').closeIfSetTo($id);
-JS;
-
-		// If we have that page selected currently, then clear that info from the session
-		if(Session::get("{$this->class}.currentPage") == $id) {
-			$this->setCurrentPageID(null);
-		}
-		
-		return $response;
-	}
-
-	/**
-	 * Sets a static variable on this class which means the panel will be reloaded.
-	 */
-	static function ForceReload(){
-		self::$ForceReload = true;
->>>>>>> 27aad3de
 	}
 
 	/**
 	 * Ajax handler for updating the parent of a tree node
 	 */
 	public function ajaxupdateparent($request) {
-<<<<<<< HEAD
-=======
-		// Protect against CSRF on destructive action
-		if(!SecurityToken::inst()->checkRequest($request)) return $this->httpError(400);
-		
-		$id = $_REQUEST['ID'];
-		$parentID = $_REQUEST['ParentID'];
-		if($parentID == 'root'){
-			$parentID = 0;
-		}
-		$_REQUEST['ajax'] = 1;
-		$cleanupJS = '';
-		
->>>>>>> 27aad3de
 		if (!Permission::check('SITETREE_REORGANISE') && !Permission::check('ADMIN')) {
 			$this->response->setStatusCode(
 				403,
@@ -1103,7 +682,6 @@
 	 * $_GET[MovedNodeID]: The node that actually got moved
 	 */
 	public function ajaxupdatesort($request) {
-<<<<<<< HEAD
 		if (!Permission::check('SITETREE_REORGANISE') && !Permission::check('ADMIN')) {
 			$this->response->setStatusCode(
 				403,
@@ -1112,11 +690,6 @@
 			return;
 		}
 
-=======
-		// Protect against CSRF on destructive action
-		if(!SecurityToken::inst()->checkRequest($request)) return $this->httpError(400);
-		
->>>>>>> 27aad3de
 		$className = $this->stat('tree_class');
 		$counter = 0;
 		$statusUpdates = array('modified'=>array());
@@ -1142,12 +715,6 @@
 				++$counter;
 				DB::query("UPDATE \"$className\" SET \"Sort\" = $counter WHERE \"ID\" = '$id'");
 			}
-<<<<<<< HEAD
-=======
-			FormResponse::status_message(_t('LeftAndMain.SAVED'), 'good');
-		} else {
-			FormResponse::error(_t('LeftAndMain.REQUESTERROR',"Error in request"));
->>>>>>> 27aad3de
 		}
 
 		return Convert::raw2json($statusUpdates);
@@ -1173,7 +740,6 @@
 	 *  Form might be readonly if the current user doesn't have the permission to edit
 	 *  the record.
 	 */
-<<<<<<< HEAD
 	/**
 	 * @return Form
 	 */
@@ -1247,28 +813,10 @@
 			if(!$record->canEdit()) {
 				$readonlyFields = $form->Fields()->makeReadonly();
 				$form->setFields($readonlyFields);
-=======
-	public function deleteitems($request) {
-		// Protect against CSRF on destructive action
-		if(!SecurityToken::inst()->checkRequest($request)) return $this->httpError(400);
-		
-		$ids = split(' *, *', $_REQUEST['csvIDs']);
-
-		$script = "st = \$('sitetree'); \n";
-		foreach($ids as $id) {
-			if(is_numeric($id)) {
-				$record = DataObject::get_by_id($this->stat('tree_class'), $id);
-				if($record && !$record->canDelete()) return Security::permissionFailure($this);
-				
-				DataObject::delete_by_id($this->stat('tree_class'), $id);
-				$script .= "node = st.getTreeNodeByIdx($id); if(node) node.parentTreeNode.removeTreeNode(node); $('Form_EditForm').closeIfSetTo($id); \n";
-				
->>>>>>> 27aad3de
 			}
 		} else {
 			$form = $this->RootForm();
 		}
-<<<<<<< HEAD
 		
 		return $form;
 	}	
@@ -1277,14 +825,6 @@
 		return $this->EmptyForm();
 	}
 	
-=======
-
-		FormResponse::add($script);
-
-		return FormResponse::respond();
-	}
-		
->>>>>>> 27aad3de
 	/**
 	 * Returns a placeholder form, used by {@link getEditForm()} if no record is selected.
 	 * Our javascript logic always requires a form to be present in the CMS interface.
@@ -1312,16 +852,6 @@
 			new FieldSet()
 		);
 		$form->unsetValidator();
-<<<<<<< HEAD
-=======
-		
-		return $form;
-	}
-
-	public function EditForm() {
-		// Include JavaScript to ensure HtmlEditorField works.
-		HtmlEditorField::include_js();
->>>>>>> 27aad3de
 		
 		return $form;
 	}
@@ -1541,15 +1071,7 @@
 		$sapphireVersion = $this->versionFromVersionFile($sapphireVersionFile);
 		$cmsVersion = $this->versionFromVersionFile($cmsVersionFile);
 
-<<<<<<< HEAD
 		return "cms: $cmsVersion, sapphire: $sapphireVersion";
-=======
-		if($sapphireVersion == $cmsVersion) {
-			return $sapphireVersion;
-		}	else {
-			return "cms: $cmsVersion, sapphire: $sapphireVersion";
-		}
->>>>>>> 27aad3de
 	}
 	
 	/**
