--- conflicted
+++ resolved
@@ -50,7 +50,6 @@
 		//"export",
 	);
 
-<<<<<<< HEAD
   	/**
   	 * Constructor method for MemberTableField.
   	 * 
@@ -60,17 +59,6 @@
   	 * @param DataObjectSet $members Optional set of Members to set as the source items for this field
   	 * @param boolean $hidePassword Hide the password field or not in the summary?
   	 */
-=======
-	/**
-	 * Constructor method for MemberTableField.
-	 * 
-	 * @param Controller $controller Controller class which created this field
-	 * @param string $name Name of the field (e.g. "Members")
-	 * @param mixed $group Can be the ID of a Group instance, or a Group instance itself
-	 * @param DataObjectSet $members Optional set of Members to set as the source items for this field
-	 * @param boolean $hidePassword Hide the password field or not in the summary?
-	 */
->>>>>>> 27aad3de
 	function __construct($controller, $name, $group = null, $members = null, $hidePassword = true) {
 		$sourceClass = self::$data_class;
 		$SNG_member = singleton($sourceClass);
@@ -499,11 +487,7 @@
 
 	function Actions() {
 		$actions = parent::Actions();
-<<<<<<< HEAD
-		
-=======
-
->>>>>>> 27aad3de
+		
 		foreach($actions as $action) {
 			if($action->Name == 'delete') {
 				if($this->parent->getGroup()) {
@@ -545,26 +529,10 @@
 			return false;
 		}
 
-<<<<<<< HEAD
-		$groupID = $this->ctf->sourceID();
-		$group = DataObject::get_by_id('Group', $groupID);
-		
-=======
->>>>>>> 27aad3de
 		// if a group limitation is set on the table, remove relation.
 		// otherwise remove the record from the database
 		if($this->ctf->getGroup()) {
 			$groupID = $this->ctf->sourceID();
-<<<<<<< HEAD
-			
-			// Remove from direct group relationship
-			$this->dataObj()->Groups()->remove($groupID);
-			
-			// Remove from all child groups as well
-			foreach($group->getAllChildren() as $subGroup) {
-				$this->dataObj()->Groups()->remove($subGroup);
-			}
-=======
 			$group = DataObject::get_by_id('Group', $groupID);
 			
 			// Remove from group and all child groups
@@ -572,7 +540,6 @@
 				$this->dataObj()->Groups()->remove($subGroup);
 			}
 			$this->dataObj()->Groups()->remove($groupID);
->>>>>>> 27aad3de
 		} else {
 			$this->dataObj()->delete();
 		}	
