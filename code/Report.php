--- conflicted
+++ resolved
@@ -1,32 +1,32 @@
 <?php
 /**
  * Base "abstract" class creating reports on your data.
- *
+ * 
  * Creating reports
  * ================
- *
+ * 
  * Creating a new report is a matter overloading a few key methods
- *
+ * 
  *  {@link title()}: Return the title - i18n is your responsibility
  *  {@link description()}: Return the description - i18n is your responsibility
  *  {@link sourceQuery()}: Return a SS_List of the search results
  *  {@link columns()}: Return information about the columns in this report.
  *  {@link parameterFields()}: Return a FieldList of the fields that can be used to filter this
  *  report.
- *
+ * 
  * If you wish to modify the report in more extreme ways, you could overload these methods instead.
- *
+ * 
  * {@link getReportField()}: Return a FormField in the place where your report's TableListField
  * usually appears.
- * {@link getCMSFields()}: Return the FieldList representing the complete right-hand area of the
+ * {@link getCMSFields()}: Return the FieldList representing the complete right-hand area of the 
  * report, including the title, description, parameter fields, and results.
- *
+ * 
  * Showing reports to the user
  * ===========================
- *
+ * 
  * Right now, all subclasses of SS_Report will be shown in the ReportAdmin. In SS3 there is only
  * one place where reports can go, so this class is greatly simplifed from its version in SS2.
- *
+ * 
  * @package reports
  */
 class SS_Report extends ViewableData {
@@ -46,7 +46,7 @@
 	 * @var string
 	 */
 	protected $description = '';
-
+	
 	/**
 	 * The class of object being managed by this report.
 	 * Set by overriding in your subclass.
@@ -77,35 +77,35 @@
 
 	/**
 	 * Return the title of this report.
-	 *
+	 * 
 	 * You have two ways of specifying the description:
-	 *  - overriding description(), which lets you support i18n
+	 *  - overriding description(), which lets you support i18n 
 	 *  - defining the $description property
 	 */
 	public function title() {
 		return $this->title;
 	}
-
+	
 	/**
 	 * Allows access to title as a property
-	 *
+	 * 
 	 * @return string
 	 */
 	public function getTitle() {
 		return $this->title();
 	}
-
+	
 	/**
 	 * Return the description of this report.
-	 *
+	 * 
 	 * You have two ways of specifying the description:
-	 *  - overriding description(), which lets you support i18n
+	 *  - overriding description(), which lets you support i18n 
 	 *  - defining the $description property
 	 */
 	public function description() {
 		return $this->description;
 	}
-
+	
 	/**
 	 * Return the {@link SQLQuery} that provides your report data.
 	 */
@@ -116,7 +116,7 @@
 			user_error("Please override sourceQuery()/sourceRecords() and columns() or, if necessary, override getReportField()", E_USER_ERROR);
 		}
 	}
-
+	
 	/**
 	 * Return a SS_List records for this report.
 	 */
@@ -219,19 +219,11 @@
 	 */
 	public function getCMSFields() {
 		$fields = new FieldList();
-<<<<<<< HEAD
-		
-=======
-
-		if($title = $this->title()) {
-			$fields->push(new LiteralField('ReportTitle', "<h3>{$title}</h3>"));
-		}
-
->>>>>>> c6fdf440
+
 		if($description = $this->description()) {
 			$fields->push(new LiteralField('ReportDescription', "<p>" . $description . "</p>"));
 		}
-
+			
 		// Add search fields is available
 		if($this->hasMethod('parameterFields') && $parameterFields = $this->parameterFields()) {
 			foreach($parameterFields as $field) {
@@ -244,25 +236,25 @@
 			// Add a search button
 			$fields->push(new FormAction('updatereport', _t('GridField.Filter')));
 		}
-
+		
 		$fields->push($this->getReportField());
 
 		$this->extend('updateCMSFields', $fields);
-
+		
 		return $fields;
 	}
-
+	
 	public function getCMSActions() {
 		// getCMSActions() can be extended with updateCMSActions() on a extension
 		$actions = new FieldList();
 		$this->extend('updateCMSActions', $actions);
 		return $actions;
 	}
-
+	
 	/**
 	 * Return a field, such as a {@link GridField} that is
 	 * used to show and manipulate data relating to this report.
-	 *
+	 * 
 	 * Generally, you should override {@link columns()} and {@link records()} to make your report,
 	 * but if they aren't sufficiently flexible, then you can override this method.
 	 *
@@ -290,7 +282,7 @@
 		// Parse the column information
 		foreach($this->columns() as $source => $info) {
 			if(is_string($info)) $info = array('title' => $info);
-
+			
 			if(isset($info['formatting'])) $fieldFormatting[$source] = $info['formatting'];
 			if(isset($info['csvFormatting'])) $csvFieldFormatting[$source] = $info['csvFormatting'];
 			if(isset($info['casting'])) $fieldCasting[$source] = $info['casting'];
@@ -320,7 +312,7 @@
 
 		return $gridField;
 	}
-
+	
 	/**
 	 * @param Member $member
 	 * @return boolean
@@ -362,7 +354,7 @@
 		}
 		return null;
 	}
-
+	
 
 	/**
 	 * Return the name of this report, which
@@ -380,17 +372,17 @@
 
 /**
  * SS_ReportWrapper is a base class for creating report wappers.
- *
+ * 
  * Wrappers encapsulate an existing report to alter their behaviour - they are implementations of
  * the standard GoF decorator pattern.
- *
+ * 
  * This base class ensure that, by default, wrappers behave in the same way as the report that is
  * being wrapped.  You should override any methods that need to behave differently in your subclass
  * of SS_ReportWrapper.
- *
+ * 
  * It also makes calls to 2 empty methods that you can override {@link beforeQuery()} and
  * {@link afterQuery()}
- *
+ * 
  * @package reports
  */
 abstract class SS_ReportWrapper extends SS_Report {
@@ -465,11 +457,11 @@
 	public function title() {
 		return $this->baseReport->title();
 	}
-
+	
 	public function group() {
 		return $this->baseReport->hasMethod('group') ? $this->baseReport->group() : 'Group';
 	}
-
+	
 	public function sort() {
 		return $this->baseReport->hasMethod('sort') ? $this->baseReport->sort() : 0;
 	}
@@ -480,5 +472,5 @@
 
 	public function canView($member = null) {
 		return $this->baseReport->canView($member);
-	}
+	}	
 }