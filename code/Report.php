<?php

namespace SilverStripe\Reports;

use SilverStripe\ORM\ArrayList;
use SilverStripe\ORM\SS_List;
use SilverStripe\Security\Member;
use SilverStripe\Security\Permission;
use SilverStripe\Control\Controller;
use SilverStripe\Core\ClassInfo;
use SilverStripe\Forms\FieldList;
use SilverStripe\Forms\LiteralField;
use SilverStripe\Forms\FormAction;
use SilverStripe\Forms\GridField\GridFieldConfig;
use SilverStripe\Forms\GridField\GridFieldButtonRow;
use SilverStripe\Forms\GridField\GridFieldPrintButton;
use SilverStripe\Forms\GridField\GridFieldExportButton;
use SilverStripe\Forms\GridField\GridFieldToolbarHeader;
use SilverStripe\Forms\GridField\GridFieldSortableHeader;
use SilverStripe\Forms\GridField\GridFieldDataColumns;
use SilverStripe\Forms\GridField\GridFieldPaginator;
use SilverStripe\Forms\GridField\GridField;
use SilverStripe\Core\Convert;
use SilverStripe\View\ViewableData;
use ReflectionClass;

/**
 * Base "abstract" class creating reports on your data.
 *
 * Creating reports
 * ================
 *
 * Creating a new report is a matter overloading a few key methods
 *
 *  {@link title()}: Return the title - i18n is your responsibility
 *  {@link description()}: Return the description - i18n is your responsibility
 *  {@link sourceQuery()}: Return a SS_List of the search results
 *  {@link columns()}: Return information about the columns in this report.
 *  {@link parameterFields()}: Return a FieldList of the fields that can be used to filter this
 *  report.
 *
 * If you wish to modify the report in more extreme ways, you could overload these methods instead.
 *
 * {@link getReportField()}: Return a FormField in the place where your report's TableListField
 * usually appears.
 * {@link getCMSFields()}: Return the FieldList representing the complete right-hand area of the
 * report, including the title, description, parameter fields, and results.
 *
 * Showing reports to the user
 * ===========================
 *
 * Right now, all subclasses of SS_Report will be shown in the ReportAdmin. In SS3 there is only
 * one place where reports can go, so this class is greatly simplifed from its version in SS2.
 */
class Report extends ViewableData
{
    /**
     * This is the title of the report,
     * used by the ReportAdmin templates.
     *
     * @var string
     */
    protected $title = '';

    /**
     * This is a description about what this
     * report does. Used by the ReportAdmin
     * templates.
     *
     * @var string
     */
    protected $description = '';

    /**
     * The class of object being managed by this report.
     * Set by overriding in your subclass.
     */
    protected $dataClass = 'SilverStripe\\CMS\\Model\\SiteTree';

    /**
     * A field that specifies the sort order of this report
     * @var int
     */
    protected $sort = 0;

    /**
     * Reports which should not be collected and returned in get_reports
     * @var array
     */
    public static $excluded_reports = array(
        'SilverStripe\\Reports\\Report',
        'SilverStripe\\Reports\\ReportWrapper',
        'SilverStripe\\Reports\\SideReportWrapper',
    );

    /**
     * Return the title of this report.
     *
     * You have two ways of specifying the description:
     *  - overriding description(), which lets you support i18n
     *  - defining the $description property
     */
    public function title()
    {
        return $this->title;
    }

    /**
     * Allows access to title as a property
     *
     * @return string
     */
    public function getTitle()
    {
        return $this->title();
    }

    /**
     * Return the description of this report.
     *
     * You have two ways of specifying the description:
     *  - overriding description(), which lets you support i18n
     *  - defining the $description property
     */
    public function description()
    {
        return $this->description;
    }

    /**
     * Return the {@link SQLQuery} that provides your report data.
     */
    public function sourceQuery($params)
    {
        if ($this->hasMethod('sourceRecords')) {
            return $this->sourceRecords($params, null, null)->dataQuery();
        } else {
            user_error("Please override sourceQuery()/sourceRecords() and columns() or, if necessary, override getReportField()", E_USER_ERROR);
        }
    }

    /**
     * Return a SS_List records for this report.
     */
    public function records($params)
    {
        if ($this->hasMethod('sourceRecords')) {
            return $this->sourceRecords($params, null, null);
        } else {
            $query = $this->sourceQuery();
            $results = new ArrayList();
            foreach ($query->execute() as $data) {
                $class = $this->dataClass();
                $result = new $class($data);
                $results->push($result);
            }
            return $results;
        }
    }

    /**
     * Return the data class for this report
     */
    public function dataClass()
    {
        return $this->dataClass;
    }


    public function getLink($action = null)
    {
        return Controller::join_links(
            ReportAdmin::singleton()->Link('show'),
            $this->sanitiseClassName(static::class),
            $action
        );
    }

	/**
	 * Sanitise a model class' name for inclusion in a link
	 *
	 * @param string $class
	 * @return string
	 */
	protected function sanitiseClassName($class) {
		return str_replace('\\', '-', $class);
	}

<<<<<<< HEAD
=======
	/**
	 * Return the data class for this report
	 */
	public function dataClass() {
		return $this->dataClass;
	}

	public function getLink($action = null) {
		return Controller::join_links(
			Config::inst()->get('AdminRootController', 'url_base'),
			Config::inst()->get('ReportAdmin', 'url_segment'),
			get_class($this),
			$action
		);
	}

	/**
	 * Exclude certain reports classes from the list of Reports in the CMS
	 * @param $reportClass Can be either a string with the report classname or an array of reports classnames
	 */
	static public function add_excluded_reports($reportClass) {
		if (is_array($reportClass)) {
			self::$excluded_reports = array_merge(self::$excluded_reports, $reportClass);
		} else {
			if (is_string($reportClass)) {
				//add to the excluded reports, so this report doesn't get used
				self::$excluded_reports[] = $reportClass;
			}
		}
	}

	/**
	 * Return an array of excluded reports. That is, reports that will not be included in
	 * the list of reports in report admin in the CMS.
	 * @return array
	 */
	static public function get_excluded_reports() {
		return self::$excluded_reports;
	}

	/**
	 * Return the SS_Report objects making up the given list.
	 * @return Array of SS_Report objects
	 */
	static public function get_reports() {
		$reports = ClassInfo::subclassesFor(get_called_class());

		$reportsArray = array();
		if ($reports && count($reports) > 0) {
			//collect reports into array with an attribute for 'sort'
			foreach($reports as $report) {
				if (in_array($report, self::$excluded_reports)) continue;   //don't use the SS_Report superclass
				$reflectionClass = new ReflectionClass($report);
				if ($reflectionClass->isAbstract()) continue;   //don't use abstract classes

				$reportObj = new $report;
				if (method_exists($reportObj,'sort')) $reportObj->sort = $reportObj->sort();  //use the sort method to specify the sort field
				$reportsArray[$report] = $reportObj;
			}
		}

		uasort($reportsArray, function($a, $b) {
			if($a->sort == $b->sort) return 0;
			else return ($a->sort < $b->sort) ? -1 : 1;
		});

		return $reportsArray;
	}

	/////////////////////// UI METHODS ///////////////////////


	/**
	 * Returns a FieldList with which to create the CMS editing form.
	 * You can use the extend() method of FieldList to create customised forms for your other
	 * data objects.
	 *
	 * @uses getReportField() to render a table, or similar field for the report. This
	 * method should be defined on the SS_Report subclasses.
	 *
	 * @return FieldList
	 */
	public function getCMSFields() {
		$fields = new FieldList();

		if($description = $this->description()) {
			$fields->push(new LiteralField('ReportDescription', "<p>" . $description . "</p>"));
		}
			
		// Add search fields is available
		if($this->hasMethod('parameterFields') && $parameterFields = $this->parameterFields()) {
			foreach($parameterFields as $field) {
				// Namespace fields for easier handling in form submissions
				$field->setName(sprintf('filters[%s]', $field->getName()));
				$field->addExtraClass('no-change-track'); // ignore in changetracker
				$fields->push($field);
			}

			// Add a search button
			$fields->push(new FormAction('updatereport', _t('GridField.Filter')));
		}
		
		$fields->push($this->getReportField());

		$this->extend('updateCMSFields', $fields);
		
		return $fields;
	}
	
	public function getCMSActions() {
		// getCMSActions() can be extended with updateCMSActions() on a extension
		$actions = new FieldList();
		$this->extend('updateCMSActions', $actions);
		return $actions;
	}
	
	/**
	 * Return a field, such as a {@link GridField} that is
	 * used to show and manipulate data relating to this report.
	 * 
	 * Generally, you should override {@link columns()} and {@link records()} to make your report,
	 * but if they aren't sufficiently flexible, then you can override this method.
	 *
	 * @return FormField subclass
	 */
	public function getReportField() {
		// TODO Remove coupling with global state
		$params = isset($_REQUEST['filters']) ? $_REQUEST['filters'] : array();
		$items = $this->sourceRecords($params, null, null);

		$gridFieldConfig = GridFieldConfig::create()->addComponents(
			new GridFieldSortableHeader(),
			new GridFieldDataColumns(),
			new GridFieldPaginator(),
			new GridFieldButtonRow('after'),
			new GridFieldPrintButton('buttons-after-left'),
			new GridFieldExportButton('buttons-after-left')
		);
		$gridField = new GridField('Report',null, $items, $gridFieldConfig);
		$columns = $gridField->getConfig()->getComponentByType('GridFieldDataColumns');
		$displayFields = array();
		$fieldCasting = array();
		$fieldFormatting = array();

		// Parse the column information
		foreach($this->columns() as $source => $info) {
			if(is_string($info)) $info = array('title' => $info);
			
			if(isset($info['formatting'])) $fieldFormatting[$source] = $info['formatting'];
			if(isset($info['csvFormatting'])) $csvFieldFormatting[$source] = $info['csvFormatting'];
			if(isset($info['casting'])) $fieldCasting[$source] = $info['casting'];

			if(isset($info['link']) && $info['link']) {
				$fieldFormatting[$source] = function($value, $item) {
					$title = Convert::raw2xml($value);

					// If this item is previewable, decorate with link
					if ($item instanceof CMSPreviewable) {
						return sprintf(
							'<a href="%s" title="%s">%s</a>',
							$item->CMSEditLink(), $title, $title
						);
					}

					// Fall back to basic title
					return $title;
				};
			}

			$displayFields[$source] = isset($info['title']) ? $info['title'] : $source;
		}
		$columns->setDisplayFields($displayFields);
		$columns->setFieldCasting($fieldCasting);
		$columns->setFieldFormatting($fieldFormatting);

		return $gridField;
	}
	
	/**
	 * @param Member $member
	 * @return boolean
	 */
	public function canView($member = null) {
		if(!$member && $member !== FALSE) {
			$member = Member::currentUser();
		}

		$extended = $this->extendedCan('canView', $member);
		if($extended !== null) {
			return $extended;
		}

		if($member && Permission::checkMember($member, array('CMS_ACCESS_LeftAndMain', 'CMS_ACCESS_ReportAdmin'))) {
			return true;
		}

		return false;
	}

	/**
	 * Helper to assist with permission extension
	 *
	 * {@see DataObject::extendedCan()}
	 *
	 * @param string $methodName Method on the same object, e.g. {@link canEdit()}
	 * @param Member|int $member
	 * @return boolean|null
	 */
	public function extendedCan($methodName, $member) {
		$results = $this->extend($methodName, $member);
		if($results && is_array($results)) {
			// Remove NULLs
			$results = array_filter($results, function($v) {return !is_null($v);});
			// If there are any non-NULL responses, then return the lowest one of them.
			// If any explicitly deny the permission, then we don't get access
			if($results) return min($results);
		}
		return null;
	}
	

	/**
	 * Return the name of this report, which
	 * is used by the templates to render the
	 * name of the report in the report tree,
	 * the left hand pane inside ReportAdmin.
	 *
	 * @return string
	 */
	public function TreeTitle() {
		return $this->title();
	}

}

/**
 * SS_ReportWrapper is a base class for creating report wappers.
 * 
 * Wrappers encapsulate an existing report to alter their behaviour - they are implementations of
 * the standard GoF decorator pattern.
 * 
 * This base class ensure that, by default, wrappers behave in the same way as the report that is
 * being wrapped.  You should override any methods that need to behave differently in your subclass
 * of SS_ReportWrapper.
 * 
 * It also makes calls to 2 empty methods that you can override {@link beforeQuery()} and
 * {@link afterQuery()}
 * 
 * @package reports
 */
abstract class SS_ReportWrapper extends SS_Report {
	protected $baseReport;

	public function __construct($baseReport) {
		$this->baseReport = is_string($baseReport) ? new $baseReport : $baseReport;
		$this->dataClass = $this->baseReport->dataClass();
		parent::__construct();
	}

	public function ID() {
		return get_class($this->baseReport) . '_' . get_class($this);
	}

	///////////////////////////////////////////////////////////////////////////////////////////
	// Filtering

	public function parameterFields() {
		return $this->baseReport->parameterFields();
	}

	///////////////////////////////////////////////////////////////////////////////////////////
	// Columns

	public function columns() {
		return $this->baseReport->columns();
	}

	///////////////////////////////////////////////////////////////////////////////////////////
	// Querying

	/**
	 * Override this method to perform some actions prior to querying.
	 */
	public function beforeQuery($params) {
	}

	/**
	 * Override this method to perform some actions after querying.
	 */
	public function afterQuery() {}

	public function sourceQuery($params) {
		if($this->baseReport->hasMethod('sourceRecords')) {
			// The default implementation will create a fake query from our sourceRecords() method
			return parent::sourceQuery($params);

		} else if($this->baseReport->hasMethod('sourceQuery')) {
			$this->beforeQuery($params);
			$query = $this->baseReport->sourceQuery($params);
			$this->afterQuery();
			return $query;

		} else {
			user_error("Please override sourceQuery()/sourceRecords() and columns() in your base report", E_USER_ERROR);
		}

	}

	public function sourceRecords($params = array(), $sort = null, $limit = null) {
		$this->beforeQuery($params);
		$records = $this->baseReport->sourceRecords($params, $sort, $limit);
		$this->afterQuery();
		return $records;
	}


	///////////////////////////////////////////////////////////////////////////////////////////
	// Pass-through

	public function title() {
		return $this->baseReport->title();
	}
	
	public function group() {
		return $this->baseReport->hasMethod('group') ? $this->baseReport->group() : 'Group';
	}
	
	public function sort() {
		return $this->baseReport->hasMethod('sort') ? $this->baseReport->sort() : 0;
	}

	public function description() {
		return $this->baseReport->description();
	}
>>>>>>> 8f14b944

    /**
     * counts the number of objects returned
     * @param array $params - any parameters for the sourceRecords
     * @return int
     */
    public function getCount($params = array())
    {
        $sourceRecords = $this->sourceRecords($params, null, null);
        if (!$sourceRecords instanceof SS_List) {

            user_error(static::class . "::sourceRecords does not return an SS_List", E_USER_NOTICE);
            return "-1";
        }
        return $sourceRecords->count();
    }

    /**
     * Exclude certain reports classes from the list of Reports in the CMS
     * @param $reportClass Can be either a string with the report classname or an array of reports classnames
     */
    public static function add_excluded_reports($reportClass)
    {
        if (is_array($reportClass)) {
            self::$excluded_reports = array_merge(self::$excluded_reports, $reportClass);
        } else {
            if (is_string($reportClass)) {
                //add to the excluded reports, so this report doesn't get used
                self::$excluded_reports[] = $reportClass;
            }
        }
    }

    /**
     * Return an array of excluded reports. That is, reports that will not be included in
     * the list of reports in report admin in the CMS.
     * @return array
     */
    public static function get_excluded_reports()
    {
        return self::$excluded_reports;
    }

    /**
     * Return the SS_Report objects making up the given list.
     * @return Array of SS_Report objects
     */
    public static function get_reports()
    {
        $reports = ClassInfo::subclassesFor(get_called_class());

        $reportsArray = array();
        if ($reports && count($reports) > 0) {
            //collect reports into array with an attribute for 'sort'
            foreach ($reports as $report) {
                if (in_array($report, self::$excluded_reports)) {
                    continue;
                }   //don't use the SS_Report superclass
                $reflectionClass = new ReflectionClass($report);
                if ($reflectionClass->isAbstract()) {
                    continue;
                }   //don't use abstract classes

                $reportObj = new $report;
                if (method_exists($reportObj, 'sort')) {
                    $reportObj->sort = $reportObj->sort();
                }  //use the sort method to specify the sort field
                $reportsArray[$report] = $reportObj;
            }
        }

        uasort($reportsArray, function ($a, $b) {
            if ($a->sort == $b->sort) {
                return 0;
            } else {
                return ($a->sort < $b->sort) ? -1 : 1;
            }
        });

        return $reportsArray;
    }

    /////////////////////// UI METHODS ///////////////////////


    /**
     * Returns a FieldList with which to create the CMS editing form.
     * You can use the extend() method of FieldList to create customised forms for your other
     * data objects.
     *
     * @uses getReportField() to render a table, or similar field for the report. This
     * method should be defined on the SS_Report subclasses.
     *
     * @return FieldList
     */
    public function getCMSFields()
    {
        $fields = new FieldList();

        if ($description = $this->description()) {
            $fields->push(new LiteralField('ReportDescription', "<p>" . $description . "</p>"));
        }

        // Add search fields is available
        if ($this->hasMethod('parameterFields') && $parameterFields = $this->parameterFields()) {
            foreach ($parameterFields as $field) {
                // Namespace fields for easier handling in form submissions
                $field->setName(sprintf('filters[%s]', $field->getName()));
                $field->addExtraClass('no-change-track'); // ignore in changetracker
                $fields->push($field);
            }

            // Add a search button
            $formAction = new FormAction('updatereport', _t('GridField.Filter'));
            $formAction->addExtraClass("m-b-2");

            $fields->push($formAction);
        }

        $fields->push($this->getReportField());

        $this->extend('updateCMSFields', $fields);

        return $fields;
    }

    public function getCMSActions()
    {
        // getCMSActions() can be extended with updateCMSActions() on a extension
        $actions = new FieldList();
        $this->extend('updateCMSActions', $actions);
        return $actions;
    }

    /**
     * Return a field, such as a {@link GridField} that is
     * used to show and manipulate data relating to this report.
     *
     * Generally, you should override {@link columns()} and {@link records()} to make your report,
     * but if they aren't sufficiently flexible, then you can override this method.
     *
     * @return FormField subclass
     */
    public function getReportField()
    {
        // TODO Remove coupling with global state
        $params = isset($_REQUEST['filters']) ? $_REQUEST['filters'] : array();
        $items = $this->sourceRecords($params, null, null);

        $gridFieldConfig = GridFieldConfig::create()->addComponents(

            new GridFieldButtonRow('before'),
            new GridFieldPrintButton('buttons-before-left'),
            new GridFieldExportButton('buttons-before-left'),
            new GridFieldToolbarHeader(),
            new GridFieldSortableHeader(),
            new GridFieldDataColumns(),
            new GridFieldPaginator()
        );
        $gridField = new GridField('Report', null, $items, $gridFieldConfig);
        $columns = $gridField->getConfig()->getComponentByType('SilverStripe\\Forms\\GridField\\GridFieldDataColumns');
        $displayFields = array();
        $fieldCasting = array();
        $fieldFormatting = array();

        // Parse the column information
        foreach ($this->columns() as $source => $info) {
            if (is_string($info)) {
                $info = array('title' => $info);
            }

            if (isset($info['formatting'])) {
                $fieldFormatting[$source] = $info['formatting'];
            }
            if (isset($info['csvFormatting'])) {
                $csvFieldFormatting[$source] = $info['csvFormatting'];
            }
            if (isset($info['casting'])) {
                $fieldCasting[$source] = $info['casting'];
            }

            if (isset($info['link']) && $info['link']) {
                $fieldFormatting[$source] = function($value, $item) {
                    /** @var CMSPreviewable $item */
                    return sprintf(
					    '<a class="grid-field__link-block" href="%s">%s</a>',
                        Convert::raw2att($item->CMSEditLink()),
                        Convert::raw2xml($value)
                    );
				};
            }

            $displayFields[$source] = isset($info['title']) ? $info['title'] : $source;
        }
        $columns->setDisplayFields($displayFields);
        $columns->setFieldCasting($fieldCasting);
        $columns->setFieldFormatting($fieldFormatting);

        return $gridField;
    }

    /**
     * @param Member $member
     * @return boolean
     */
    public function canView($member = null)
    {
        if (!$member && $member !== false) {
            $member = Member::currentUser();
        }

        $extended = $this->extendedCan('canView', $member);
        if ($extended !== null) {
            return $extended;
        }

        if ($member && Permission::checkMember($member, array('CMS_ACCESS_LeftAndMain', 'CMS_ACCESS_ReportAdmin'))) {
            return true;
        }

        return false;
    }

    /**
     * Helper to assist with permission extension
     *
     * {@see DataObject::extendedCan()}
     *
     * @param string $methodName Method on the same object, e.g. {@link canEdit()}
     * @param Member|int $member
     * @return boolean|null
     */
    public function extendedCan($methodName, $member)
    {
        $results = $this->extend($methodName, $member);
        if ($results && is_array($results)) {
            // Remove NULLs
            $results = array_filter($results, function ($v) {return !is_null($v);});
            // If there are any non-NULL responses, then return the lowest one of them.
            // If any explicitly deny the permission, then we don't get access
            if ($results) {
                return min($results);
            }
        }
        return null;
    }


    /**
     * Return the name of this report, which
     * is used by the templates to render the
     * name of the report in the report tree,
     * the left hand pane inside ReportAdmin.
     *
     * @return string
     */
    public function TreeTitle()
    {
        return $this->title();
    }
}<|MERGE_RESOLUTION|>--- conflicted
+++ resolved
@@ -23,6 +23,7 @@
 use SilverStripe\Core\Convert;
 use SilverStripe\View\ViewableData;
 use ReflectionClass;
+use SilverStripe\Admin\CMSPreviewable ;
 
 /**
  * Base "abstract" class creating reports on your data.
@@ -186,343 +187,6 @@
 		return str_replace('\\', '-', $class);
 	}
 
-<<<<<<< HEAD
-=======
-	/**
-	 * Return the data class for this report
-	 */
-	public function dataClass() {
-		return $this->dataClass;
-	}
-
-	public function getLink($action = null) {
-		return Controller::join_links(
-			Config::inst()->get('AdminRootController', 'url_base'),
-			Config::inst()->get('ReportAdmin', 'url_segment'),
-			get_class($this),
-			$action
-		);
-	}
-
-	/**
-	 * Exclude certain reports classes from the list of Reports in the CMS
-	 * @param $reportClass Can be either a string with the report classname or an array of reports classnames
-	 */
-	static public function add_excluded_reports($reportClass) {
-		if (is_array($reportClass)) {
-			self::$excluded_reports = array_merge(self::$excluded_reports, $reportClass);
-		} else {
-			if (is_string($reportClass)) {
-				//add to the excluded reports, so this report doesn't get used
-				self::$excluded_reports[] = $reportClass;
-			}
-		}
-	}
-
-	/**
-	 * Return an array of excluded reports. That is, reports that will not be included in
-	 * the list of reports in report admin in the CMS.
-	 * @return array
-	 */
-	static public function get_excluded_reports() {
-		return self::$excluded_reports;
-	}
-
-	/**
-	 * Return the SS_Report objects making up the given list.
-	 * @return Array of SS_Report objects
-	 */
-	static public function get_reports() {
-		$reports = ClassInfo::subclassesFor(get_called_class());
-
-		$reportsArray = array();
-		if ($reports && count($reports) > 0) {
-			//collect reports into array with an attribute for 'sort'
-			foreach($reports as $report) {
-				if (in_array($report, self::$excluded_reports)) continue;   //don't use the SS_Report superclass
-				$reflectionClass = new ReflectionClass($report);
-				if ($reflectionClass->isAbstract()) continue;   //don't use abstract classes
-
-				$reportObj = new $report;
-				if (method_exists($reportObj,'sort')) $reportObj->sort = $reportObj->sort();  //use the sort method to specify the sort field
-				$reportsArray[$report] = $reportObj;
-			}
-		}
-
-		uasort($reportsArray, function($a, $b) {
-			if($a->sort == $b->sort) return 0;
-			else return ($a->sort < $b->sort) ? -1 : 1;
-		});
-
-		return $reportsArray;
-	}
-
-	/////////////////////// UI METHODS ///////////////////////
-
-
-	/**
-	 * Returns a FieldList with which to create the CMS editing form.
-	 * You can use the extend() method of FieldList to create customised forms for your other
-	 * data objects.
-	 *
-	 * @uses getReportField() to render a table, or similar field for the report. This
-	 * method should be defined on the SS_Report subclasses.
-	 *
-	 * @return FieldList
-	 */
-	public function getCMSFields() {
-		$fields = new FieldList();
-
-		if($description = $this->description()) {
-			$fields->push(new LiteralField('ReportDescription', "<p>" . $description . "</p>"));
-		}
-			
-		// Add search fields is available
-		if($this->hasMethod('parameterFields') && $parameterFields = $this->parameterFields()) {
-			foreach($parameterFields as $field) {
-				// Namespace fields for easier handling in form submissions
-				$field->setName(sprintf('filters[%s]', $field->getName()));
-				$field->addExtraClass('no-change-track'); // ignore in changetracker
-				$fields->push($field);
-			}
-
-			// Add a search button
-			$fields->push(new FormAction('updatereport', _t('GridField.Filter')));
-		}
-		
-		$fields->push($this->getReportField());
-
-		$this->extend('updateCMSFields', $fields);
-		
-		return $fields;
-	}
-	
-	public function getCMSActions() {
-		// getCMSActions() can be extended with updateCMSActions() on a extension
-		$actions = new FieldList();
-		$this->extend('updateCMSActions', $actions);
-		return $actions;
-	}
-	
-	/**
-	 * Return a field, such as a {@link GridField} that is
-	 * used to show and manipulate data relating to this report.
-	 * 
-	 * Generally, you should override {@link columns()} and {@link records()} to make your report,
-	 * but if they aren't sufficiently flexible, then you can override this method.
-	 *
-	 * @return FormField subclass
-	 */
-	public function getReportField() {
-		// TODO Remove coupling with global state
-		$params = isset($_REQUEST['filters']) ? $_REQUEST['filters'] : array();
-		$items = $this->sourceRecords($params, null, null);
-
-		$gridFieldConfig = GridFieldConfig::create()->addComponents(
-			new GridFieldSortableHeader(),
-			new GridFieldDataColumns(),
-			new GridFieldPaginator(),
-			new GridFieldButtonRow('after'),
-			new GridFieldPrintButton('buttons-after-left'),
-			new GridFieldExportButton('buttons-after-left')
-		);
-		$gridField = new GridField('Report',null, $items, $gridFieldConfig);
-		$columns = $gridField->getConfig()->getComponentByType('GridFieldDataColumns');
-		$displayFields = array();
-		$fieldCasting = array();
-		$fieldFormatting = array();
-
-		// Parse the column information
-		foreach($this->columns() as $source => $info) {
-			if(is_string($info)) $info = array('title' => $info);
-			
-			if(isset($info['formatting'])) $fieldFormatting[$source] = $info['formatting'];
-			if(isset($info['csvFormatting'])) $csvFieldFormatting[$source] = $info['csvFormatting'];
-			if(isset($info['casting'])) $fieldCasting[$source] = $info['casting'];
-
-			if(isset($info['link']) && $info['link']) {
-				$fieldFormatting[$source] = function($value, $item) {
-					$title = Convert::raw2xml($value);
-
-					// If this item is previewable, decorate with link
-					if ($item instanceof CMSPreviewable) {
-						return sprintf(
-							'<a href="%s" title="%s">%s</a>',
-							$item->CMSEditLink(), $title, $title
-						);
-					}
-
-					// Fall back to basic title
-					return $title;
-				};
-			}
-
-			$displayFields[$source] = isset($info['title']) ? $info['title'] : $source;
-		}
-		$columns->setDisplayFields($displayFields);
-		$columns->setFieldCasting($fieldCasting);
-		$columns->setFieldFormatting($fieldFormatting);
-
-		return $gridField;
-	}
-	
-	/**
-	 * @param Member $member
-	 * @return boolean
-	 */
-	public function canView($member = null) {
-		if(!$member && $member !== FALSE) {
-			$member = Member::currentUser();
-		}
-
-		$extended = $this->extendedCan('canView', $member);
-		if($extended !== null) {
-			return $extended;
-		}
-
-		if($member && Permission::checkMember($member, array('CMS_ACCESS_LeftAndMain', 'CMS_ACCESS_ReportAdmin'))) {
-			return true;
-		}
-
-		return false;
-	}
-
-	/**
-	 * Helper to assist with permission extension
-	 *
-	 * {@see DataObject::extendedCan()}
-	 *
-	 * @param string $methodName Method on the same object, e.g. {@link canEdit()}
-	 * @param Member|int $member
-	 * @return boolean|null
-	 */
-	public function extendedCan($methodName, $member) {
-		$results = $this->extend($methodName, $member);
-		if($results && is_array($results)) {
-			// Remove NULLs
-			$results = array_filter($results, function($v) {return !is_null($v);});
-			// If there are any non-NULL responses, then return the lowest one of them.
-			// If any explicitly deny the permission, then we don't get access
-			if($results) return min($results);
-		}
-		return null;
-	}
-	
-
-	/**
-	 * Return the name of this report, which
-	 * is used by the templates to render the
-	 * name of the report in the report tree,
-	 * the left hand pane inside ReportAdmin.
-	 *
-	 * @return string
-	 */
-	public function TreeTitle() {
-		return $this->title();
-	}
-
-}
-
-/**
- * SS_ReportWrapper is a base class for creating report wappers.
- * 
- * Wrappers encapsulate an existing report to alter their behaviour - they are implementations of
- * the standard GoF decorator pattern.
- * 
- * This base class ensure that, by default, wrappers behave in the same way as the report that is
- * being wrapped.  You should override any methods that need to behave differently in your subclass
- * of SS_ReportWrapper.
- * 
- * It also makes calls to 2 empty methods that you can override {@link beforeQuery()} and
- * {@link afterQuery()}
- * 
- * @package reports
- */
-abstract class SS_ReportWrapper extends SS_Report {
-	protected $baseReport;
-
-	public function __construct($baseReport) {
-		$this->baseReport = is_string($baseReport) ? new $baseReport : $baseReport;
-		$this->dataClass = $this->baseReport->dataClass();
-		parent::__construct();
-	}
-
-	public function ID() {
-		return get_class($this->baseReport) . '_' . get_class($this);
-	}
-
-	///////////////////////////////////////////////////////////////////////////////////////////
-	// Filtering
-
-	public function parameterFields() {
-		return $this->baseReport->parameterFields();
-	}
-
-	///////////////////////////////////////////////////////////////////////////////////////////
-	// Columns
-
-	public function columns() {
-		return $this->baseReport->columns();
-	}
-
-	///////////////////////////////////////////////////////////////////////////////////////////
-	// Querying
-
-	/**
-	 * Override this method to perform some actions prior to querying.
-	 */
-	public function beforeQuery($params) {
-	}
-
-	/**
-	 * Override this method to perform some actions after querying.
-	 */
-	public function afterQuery() {}
-
-	public function sourceQuery($params) {
-		if($this->baseReport->hasMethod('sourceRecords')) {
-			// The default implementation will create a fake query from our sourceRecords() method
-			return parent::sourceQuery($params);
-
-		} else if($this->baseReport->hasMethod('sourceQuery')) {
-			$this->beforeQuery($params);
-			$query = $this->baseReport->sourceQuery($params);
-			$this->afterQuery();
-			return $query;
-
-		} else {
-			user_error("Please override sourceQuery()/sourceRecords() and columns() in your base report", E_USER_ERROR);
-		}
-
-	}
-
-	public function sourceRecords($params = array(), $sort = null, $limit = null) {
-		$this->beforeQuery($params);
-		$records = $this->baseReport->sourceRecords($params, $sort, $limit);
-		$this->afterQuery();
-		return $records;
-	}
-
-
-	///////////////////////////////////////////////////////////////////////////////////////////
-	// Pass-through
-
-	public function title() {
-		return $this->baseReport->title();
-	}
-	
-	public function group() {
-		return $this->baseReport->hasMethod('group') ? $this->baseReport->group() : 'Group';
-	}
-	
-	public function sort() {
-		return $this->baseReport->hasMethod('sort') ? $this->baseReport->sort() : 0;
-	}
-
-	public function description() {
-		return $this->baseReport->description();
-	}
->>>>>>> 8f14b944
 
     /**
      * counts the number of objects returned
@@ -706,12 +370,15 @@
 
             if (isset($info['link']) && $info['link']) {
                 $fieldFormatting[$source] = function($value, $item) {
-                    /** @var CMSPreviewable $item */
-                    return sprintf(
-					    '<a class="grid-field__link-block" href="%s">%s</a>',
-                        Convert::raw2att($item->CMSEditLink()),
-                        Convert::raw2xml($value)
-                    );
+                    if ($item instanceof CMSPreviewable) {
+                        /** @var CMSPreviewable $item */
+                        return sprintf(
+                            '<a class="grid-field__link-block" href="%s">%s</a>',
+                            Convert::raw2att($item->CMSEditLink()),
+                            Convert::raw2xml($value)
+                        );
+                    }
+                    return $value;
 				};
             }
 
