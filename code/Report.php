--- conflicted
+++ resolved
@@ -263,15 +263,7 @@
     public function getCMSFields()
     {
 		$fields = new FieldList();
-<<<<<<< HEAD
-
-		if($title = $this->title()) {
-			$fields->push(new LiteralField('ReportTitle', "<h3>{$title}</h3>"));
-		}
-
-=======
-		
->>>>>>> 9c124f1d
+
 		if($description = $this->description()) {
 			$fields->push(new LiteralField('ReportDescription', "<p>" . $description . "</p>"));
 		}
