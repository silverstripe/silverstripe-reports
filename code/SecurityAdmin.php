--- conflicted
+++ resolved
@@ -17,19 +17,11 @@
 	static $subitem_class = 'Member';
 	
 	static $allowed_actions = array(
-<<<<<<< HEAD
-		'addmember',
-=======
 		'addgroup',
->>>>>>> 27aad3de
 		'autocomplete',
 		'removememberfromgroup',
 		'savemember',
 		'AddRecordForm',
-<<<<<<< HEAD
-		'MemberForm',
-=======
->>>>>>> 27aad3de
 		'EditForm',
 		'MemberImportForm',
 		'memberimport',
@@ -46,20 +38,6 @@
 	public function init() {
 		parent::init();
 
-<<<<<<< HEAD
-		Requirements::javascript(CMS_DIR . '/javascript/SecurityAdmin.js');
-		Requirements::javascript(CMS_DIR . '/javascript/SecurityAdmin.Tree.js');
-				
-		CMSBatchActionHandler::register('delete', 'SecurityAdmin_DeleteBatchAction', 'Group');
-	}
-	
-	function getEditForm($id = null) {
-		$form = parent::getEditForm($id);
-
-		if(!$id) $id = $this->currentPageID();
-		if($id && is_numeric($id)) {
-			$fields = $form->Fields();
-=======
 		Requirements::javascript(CMS_DIR . '/javascript/hover.js');
 		Requirements::javascript(THIRDPARTY_DIR . "/scriptaculous/controls.js");
 		Requirements::javascript(THIRDPARTY_DIR . '/jquery-livequery/jquery.livequery.js');
@@ -90,7 +68,6 @@
 
 		if($id && is_numeric($id)) {
 			$fields = $record->getCMSFields();
->>>>>>> 27aad3de
 
 			if($fields->hasTabSet()) {
 				$fields->findOrMakeTab('Root.Import',_t('Group.IMPORTTABTITLE', 'Import'));
@@ -120,24 +97,6 @@
 				}
 			}
 		
-<<<<<<< HEAD
-			$form->Actions()->insertBefore(
-				$actionAddMember = new FormAction('addmember',_t('SecurityAdmin.ADDMEMBER','Add Member')),
-				'action_save'
-			);
-			$actionAddMember->setForm($form);
-		
-			// Filter permissions
-			$permissionField = $form->Fields()->dataFieldByName('Permissions');
-			if($permissionField) $permissionField->setHiddenPermissions(self::$hidden_permissions);
-		}
-		
-		$this->extend('updateEditForm', $form);
-		
-		return $form;
-	}
-	
-=======
 			$actions = new FieldSet(
 				new FormAction('addmember',_t('SecurityAdmin.ADDMEMBER','Add Member')),
 				new FormAction('save',_t('SecurityAdmin.SAVE','Save'))
@@ -163,7 +122,6 @@
 		return $form;
 	}
 
->>>>>>> 27aad3de
 	/**
 	 * @return FieldSet
 	 */
@@ -202,49 +160,8 @@
 			),
 			// necessary for tree node selection in LeftAndMain.EditForm.js
 			new HiddenField('ID', false, 0)
-<<<<<<< HEAD
-		);
-
-		// Add roles editing interface
-		if(Permission::check('APPLY_ROLES')) {
-			$rolesCTF = new ComplexTableField(
-				$this,
-				'Roles',
-				'PermissionRole'
-			);
-			// Necessary to make Permission code checkboxes behave consistently
-			$rolesCTF->requirementsForPopupCallback = create_function(
-				'$popup', 
-				'Requirements::javascript(CMS_DIR . "/javascript/MemberTableField.js");'
-			);
-			
-			$rolesTab = $fields->findOrMakeTab('Root.Roles', _t('SecurityAdmin.TABROLES', 'Roles'));
-			$rolesTab->push(new LiteralField(
-				'RolesDescription', 
-				''
-			));
-			$rolesTab->push($rolesCTF);
-		}
-
-		$actions = new FieldSet(
-			new FormAction('addmember',_t('SecurityAdmin.ADDMEMBER','Add Member'))
-		);
-		
-		$this->extend('updateRootFormFields', $fields, $actions);
-		
-		$form = new Form(
-			$this,
-			'EditForm',
-			$fields,
-			$actions
-=======
->>>>>>> 27aad3de
-		);
-		
-		$this->extend('updateEditForm', $form);
-
-<<<<<<< HEAD
-=======
+		);
+
 		// Add roles editing interface
 		if(Permission::check('APPLY_ROLES')) {
 			$rolesCTF = new ComplexTableField(
@@ -275,7 +192,6 @@
 			$actions
 		);
 		
->>>>>>> 27aad3de
 		return $form;
 	}
 	
@@ -284,14 +200,9 @@
 		Requirements::css(SAPPHIRE_DIR . '/css/Form.css');
 		Requirements::css(CMS_DIR . '/css/typography.css');
 		Requirements::css(CMS_DIR . '/css/cms_right.css');
-<<<<<<< HEAD
-		Requirements::javascript(SAPPHIRE_DIR . '/thirdparty/jquery/jquery.js');
-		Requirements::javascript(SAPPHIRE_DIR . '/thirdparty/jquery-entwine/dist/jquery.entwine-dist.js');
-=======
 		Requirements::javascript(THIRDPARTY_DIR . '/jquery/jquery.js');
 		Requirements::javascript(THIRDPARTY_DIR . '/jquery-livequery/jquery.livequery.js');
 		Requirements::javascript(SAPPHIRE_DIR . '/javascript/jquery_improvements.js');
->>>>>>> 27aad3de
 		Requirements::css(CMS_DIR . '/css/MemberImportForm.css');
 		Requirements::javascript(CMS_DIR . '/javascript/MemberImportForm.js');
 		
@@ -321,14 +232,9 @@
 		Requirements::css(SAPPHIRE_DIR . '/css/Form.css');
 		Requirements::css(CMS_DIR . '/css/typography.css');
 		Requirements::css(CMS_DIR . '/css/cms_right.css');
-<<<<<<< HEAD
-		Requirements::javascript(SAPPHIRE_DIR . '/thirdparty/jquery/jquery.js');
-		Requirements::javascript(SAPPHIRE_DIR . '/thirdparty/jquery-entwine/dist/jquery.entwine-dist.js');
-=======
 		Requirements::javascript(THIRDPARTY_DIR . '/jquery/jquery.js');
 		Requirements::javascript(THIRDPARTY_DIR . '/jquery-livequery/jquery.livequery.js');
 		Requirements::javascript(SAPPHIRE_DIR . '/javascript/jquery_improvements.js');
->>>>>>> 27aad3de
 		Requirements::css(CMS_DIR . '/css/MemberImportForm.css');
 		Requirements::javascript(CMS_DIR . '/javascript/MemberImportForm.js');
 		
@@ -389,117 +295,6 @@
 		}
 	}
 
-<<<<<<< HEAD
-	public function MemberForm() {
-		$id = $_REQUEST['ID'] ? $_REQUEST['ID'] : Session::get('currentMember');
-		if($id) return $this->getMemberForm($id);
-	}
-
-	public function getMemberForm($id) {
-		if($id && $id != 'new') $record = DataObject::get_by_id('Member', (int) $id);
-		if($record || $id == 'new') {
-			$fields = new FieldSet(
-				new HiddenField('MemberListBaseGroup', '', $this->currentPageID() )
-			);
-
-			if($extraFields = $record->getCMSFields()) {
-				foreach($extraFields as $extra) {
-					$fields->push( $extra );
-				}
-			}
-
-			$fields->push($idField = new HiddenField('ID'));
-			$fields->push($groupIDField = new HiddenField('GroupID'));
-
-			$actions = new FieldSet();
-			$actions->push(new FormAction('savemember', _t('SecurityAdmin.SAVE', 'Save')));
-
-			$form = new Form($this, 'MemberForm', $fields, $actions);
-			if($record) $form->loadDataFrom($record);
-
-			$idField->setValue($id);
-			$groupIDField->setValue($this->currentPageID());
-			
-			if($record && !$record->canEdit()) {
-				$readonlyFields = $form->Fields()->makeReadonly();
-				$form->setFields($readonlyFields);
-			}
-
-			return $form;
-		}
-	}
-
-	function savemember() {
-		$data = $_REQUEST;
-		$className = $this->stat('subitem_class');
-
-		$id = $_REQUEST['ID'];
-		if($id == 'new') $id = null;
-
-		if($id) {
-			$record = DataObject::get_by_id($className, $id);
-			if($record && !$record->canEdit()) return Security::permissionFailure($this);
-		} else {
-			if(!singleton($this->stat('subitem_class'))->canCreate()) return Security::permissionFailure($this);
-			$record = new $className();
-		}
-
-		$record->update($data);
-		$record->ID = $id;
-		$record->write();
-
-		$record->Groups()->add($data['GroupID']);
-
-		FormResponse::add("reloadMemberTableField();");
-
-		return FormResponse::respond();
-	}
-
-	function addmember($className=null) {
-		$data = $_REQUEST;
-		unset($data['ID']);
-		if($className == null) $className = $this->stat('subitem_class');
-
-		if(!singleton($this->stat('subitem_class'))->canCreate()) return Security::permissionFailure($this);
-
-		$record = new $className();
-
-		$record->update($data);
-		$record->write();
-		
-		if($data['GroupID']) $record->Groups()->add((int)$data['GroupID']);
-
-		FormResponse::add("reloadMemberTableField();");
-
-		return FormResponse::respond();
-	}
-
-	public function removememberfromgroup() {
-		$groupID = $this->urlParams['ID'];
-		$memberID = $this->urlParams['OtherID'];
-		if(is_numeric($groupID) && is_numeric($memberID)) {
-			$member = DataObject::get_by_id('Member', (int) $memberID);
-
-			if(!$member->canDelete()) return Security::permissionFailure($this);
-
-			$member->Groups()->remove((int)$groupID);
-
-			FormResponse::add("reloadMemberTableField();");
-		} else {
-			user_error("SecurityAdmin::removememberfromgroup: Bad parameters: Group=$groupID, Member=$memberID", E_USER_ERROR);
-		}
-
-		return FormResponse::respond();
-	}
-	
-	function getSiteTreeFor($className, $rootID = null, $childrenMethod = null, $numChildrenMethod = null, $filterFunction = null, $minNodeCount = 30) {
-		if (!$childrenMethod) $childrenMethod = 'stageChildren';
-		return parent::getSiteTreeFor($className, $rootID, $childrenMethod, $numChildrenMethod, $filterFunction, $minNodeCount);
-	}
-	
-	function getCMSTreeTitle() {
-		return _t('SecurityAdmin.SGROUPS', 'Security Groups');
-=======
 	/**
 	 * Return the entire site tree as a nested set of ULs.
 	 * @return string Unordered list HTML
@@ -543,7 +338,6 @@
 		$newGroup->write();
 		
 		return $this->returnItemToUser($newGroup);
->>>>>>> 27aad3de
 	}
 
 	public function EditedMember() {
