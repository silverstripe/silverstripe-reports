--- conflicted
+++ resolved
@@ -101,23 +101,25 @@
 
 		if($this->redirectedTo()) return;
 
-		// Check page permissions
-		if($this->dataRecord && $this->URLSegment != 'Security' && !$this->dataRecord->canView()) {
-			$permissionMessage = null;
-
-<<<<<<< HEAD
-			// Check if we could view the live version, offer redirect if so
-			if($this->canViewStage('Live')) {
-=======
 		// Draft/Archive security check - only CMS users should be able to look at stage/archived content
-		if($this->URLSegment != 'Security' && !Session::get('unsecuredDraftSite') && (Versioned::current_archived_date() || (Versioned::current_stage() && Versioned::current_stage() != 'Live'))) {
+		if(
+			$this->URLSegment != 'Security' 
+			&& !Session::get('unsecuredDraftSite') 
+			&& (
+				Versioned::current_archived_date() 
+				|| (Versioned::current_stage() && Versioned::current_stage() != 'Live')
+			)
+		) {
 			if(!$this->dataRecord->canViewStage(Versioned::current_archived_date() ? 'Stage' : Versioned::current_stage())) {
 				$link = $this->Link();
-				$message = _t("ContentController.DRAFT_SITE_ACCESS_RESTRICTION", 'You must log in with your CMS password in order to view the draft or archived content.  <a href="%s">Click here to go back to the published site.</a>');
->>>>>>> d7d0cb45
+				$message = _t(
+					"ContentController.DRAFT_SITE_ACCESS_RESTRICTION", 
+					'You must log in with your CMS password in order to view the draft or archived content. ' .
+					'<a href="%s">Click here to go back to the published site.</a>'
+				);
 				Session::clear('currentStage');
 				Session::clear('archiveDate');
-
+				
 				$permissionMessage = sprintf(
 					_t(
 						"ContentController.DRAFT_SITE_ACCESS_RESTRICTION",
@@ -223,7 +225,7 @@
 		$response = $this->request->isMedia() ? null : ErrorPage::response_for($code);
 		// Failover to $message if the HTML response is unavailable / inappropriate
 		parent::httpError($code, $response ? $response : $message);
-	}
+		}
 
 	/**
 	 * Get the project name
