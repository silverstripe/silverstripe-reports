<?php
/**
 * Utility class representing links to different views of a record
 * for CMS authors, usually for {@link SiteTree} objects with "stage" and "live" links.
 * Useful both in the CMS and alongside the page template (for logged in authors).
 * The class can be used for any {@link DataObject} subclass implementing the {@link CMSPreviewable} interface.
 * 
 * New item types can be defined by extending the {@link SilverStripeNavigatorItem} class,
 * for example the "cmsworkflow" module defines a new "future state" item with a date selector
 * to view embargoed data at a future point in time. So the item doesn't always have to be a simple link.
 * 
 * @package cms
 * @subpackage content
 */
class SilverStripeNavigator extends ViewableData {
	
	/**
	 * @var DataObject
	 */
	protected $record;
	
	/**
	 * @param DataObject
	 */
	public function __construct($record) {
		if(!in_array('CMSPreviewable', class_implements($record))) {
			throw new InvalidArgumentException('SilverStripeNavigator: Record of type %s doesn\'t implement CMSPreviewable', get_class($record));
		}
		
		$this->record = $record;
	}

	/**
	 * @return SS_List of SilverStripeNavigatorItem
	 */
	public function getItems() {
		$items = array();
	
		$classes = ClassInfo::subclassesFor('SilverStripeNavigatorItem');
		array_shift($classes);
		
		// Sort menu items according to priority
		$i = 0;
		foreach($classes as $class) {
			// Skip base class
			if($class == 'SilverStripeNavigatorItem') continue;
			
			$i++;
			$item = new $class($this->record);
			if(!$item->canView()) continue;
			
			// This funny litle formula ensures that the first item added with the same priority will be left-most.
			$priority = $item->getPriority() * 100 - 1;
			
			// Ensure that we can have duplicates with the same (default) priority
			while(isset($items[$priority])) $priority++;
			
			$items[$priority] = $item;
		}
		ksort($items);

		// Drop the keys and let the ArrayList handle the numbering, so $First, $Last and others work properly.
		return new ArrayList(array_values($items));
	}
	
	/**
	 * @return DataObject
	 */
	public function getRecord() {
		return $this->record;
	}

	/**
	 * @param DataObject $record
	 * @return Array template data
	 */
	static public function get_for_record($record) {
		$html = '';
		$message = '';
		$navigator = new SilverStripeNavigator($record);
		$items = $navigator->getItems();
		foreach($items as $item) {	
			$text = $item->getHTML();
			if($text) $html .= $text;
			$newMessage = $item->getMessage();
			if($newMessage && $item->isActive()) $message = $newMessage;
		}
		
		return array(
			'items' => $html,
			'message' => $message
		);
	}
}

/**
 * Navigator items are links that appear in the $SilverStripeNavigator bar.
 * To add an item, extend this class - it will be automatically picked up.
 * When instanciating items manually, please ensure to call {@link canView()}.
 * 
 * @package cms
 * @subpackage content
 */
class SilverStripeNavigatorItem extends ViewableData {
	
	/**
	 * @param DataObject
	 */
	protected $record;
	
	/**
	 * @param DataObject
	 */
	public function __construct($record) {
		$this->record = $record;
	}
	
	/**
	 * @return String HTML, mostly a link - but can be more complex as well.
	 * For example, a "future state" item might show a date selector.
	 */
	public function getHTML() {}

	/**
	* @return String
	* Get the Title of an item
	*/
	public function getTitle() {}
	
	/**
	 * Machine-friendly name.
	 */
	public function getName() {
		return substr(get_class($this), strpos(get_class($this), '_')+1);
	}

	/**
	 * Optional link to a specific view of this record.
	 * Not all items are simple links, please use {@link getHTML()}
	 * to represent an item in markup unless you know what you're doing.
	 * 
	 * @return String
	 */
	public function getLink() {}
	
	/**
	 * @return String
	 */
	public function getMessage() {}
	
	/**
	 * @return DataObject
	 */
	public function getRecord() {
		return $this->record;
	} 
	
	/**
	 * @return Int
	 */
	public function getPriority() {
		return $this->stat('priority');
	}
	
	/**
	 * As items might convey different record states like a "stage" or "live" table,
	 * an item can be active (showing the record in this state).
	 * 
	 * @return boolean
	 */
	public function isActive() {
		return false;
	}
	
	/**
	 * Filters items based on member permissions or other criteria,
	 * such as if a state is generally available for the current record.
	 * 
	 * @param Member
	 * @return Boolean
	 */
	public function canView($member = null) {
		return true;
	}

	/**
	 * Counts as "archived" if the current record is a different version from both live and draft.
	 * 
	 * @return boolean
	 */
	public function isArchived() {
		if(!$this->record->hasExtension('Versioned')) return false;
		
		if(!isset($this->record->_cached_isArchived)) {
			$baseTable = ClassInfo::baseDataClass($this->record->class);
			$currentDraft = Versioned::get_one_by_stage(
				$baseTable, 
				'Stage', 
				sprintf('"%s"."ID" = %d', $baseTable, $this->record->ID)
			);
			$currentLive = Versioned::get_one_by_stage(
				$baseTable, 
				'Live', 
				sprintf('"%s"."ID" = %d', $baseTable, $this->record->ID)
			);
			
			$this->record->_cached_isArchived = (
				(!$currentDraft || ($currentDraft && $this->record->Version != $currentDraft->Version)) 
				&& (!$currentLive || ($currentLive && $this->record->Version != $currentLive->Version))
			);
}

		return $this->record->_cached_isArchived;
	}
}

/**
 * @package cms
 * @subpackage content
 */
class SilverStripeNavigatorItem_CMSLink extends SilverStripeNavigatorItem {
	static $priority = 10;	
	
	public function getHTML() {
		return sprintf(
			'<a href="%s">%s</a>',
			$this->record->CMSEditLink(),
			_t('ContentController.CMS', 'CMS')
		);
	}
	
	public function getTitle() {
		return _t('ContentController.CMS', 'CMS', 'Used in navigation. Should be a short label');		
	}
	
	public function getLink() {
		return $this->record->CMSEditLink();
	}
	
	public function isActive() {
		return (Controller::curr() instanceof LeftAndMain);
	}
	
	public function canView($member = null) {
		return (
		// Don't show in CMS
			!(Controller::curr() instanceof LeftAndMain)
			// Don't follow redirects in preview, they break the CMS editing form
			&& !($this->record instanceof RedirectorPage)
		);
	}

}

/**
 * @package cms
 * @subpackage content
 */
class SilverStripeNavigatorItem_StageLink extends SilverStripeNavigatorItem {
	static $priority = 20;

	public function getHTML() {
		$draftPage = $this->getDraftPage();
		if($draftPage) {
			$this->recordLink = Controller::join_links($draftPage->AbsoluteLink(), "?stage=Stage");
			return "<a ". ($this->isActive() ? 'class="current" ' : '') ."href=\"$this->recordLink\">". _t('ContentController.DRAFTSITE', 'Draft Site') ."</a>";
		}
	}

	public function getTitle() {
		return _t('ContentController.DRAFT', 'Draft', 'Used for the Switch between draft and published view mode. Needs to be a short label');
	}
	
	public function getMessage() {
		return "<div id=\"SilverStripeNavigatorMessage\" title=\"". _t('ContentControl.NOTEWONTBESHOWN', 'Note: this message will not be shown to your visitors') ."\">".  _t('ContentController.DRAFTSITE', 'Draft Site') ."</div>";
	}
	
	public function getLink() {
		$date = Versioned::current_archived_date();
		return Controller::join_links(
			$this->record->PreviewLink(), 
			'?stage=Stage',
			$date ? '?archiveDate=' . $date : null
		);
	}
	
	public function canView($member = null) {
		return (
			$this->record->hasExtension('Versioned') 
			&& $this->getDraftPage()
			// Don't follow redirects in preview, they break the CMS editing form
			&& !($this->record instanceof RedirectorPage)
		);
	}
	
	public function isActive() {
		return (
			Versioned::current_stage() == 'Stage' 
			&& !(ClassInfo::exists('SiteTreeFutureState') && SiteTreeFutureState::get_future_datetime())
			&& !$this->isArchived()
		);
	}
	
	protected function getDraftPage() {
		$baseTable = ClassInfo::baseDataClass($this->record->class);
		return Versioned::get_one_by_stage(
			$baseTable, 
			'Stage', 
			sprintf('"%s"."ID" = %d', $baseTable, $this->record->ID)
		);
	}
}

/**
 * @package cms
 * @subpackage content
 */
class SilverStripeNavigatorItem_LiveLink extends SilverStripeNavigatorItem {
	static $priority = 30;

	public function getHTML() {
		$livePage = $this->getLivePage();
		if($livePage) {
			$this->recordLink = Controller::join_links($livePage->AbsoluteLink(), "?stage=Live");
			return "<a ". ($this->isActive() ? 'class="current" ' : '') ."href=\"$this->recordLink\">". _t('ContentController.PUBLISHEDSITE', 'Published Site') ."</a>";
		}
	}

	public function getTitle() {
		return _t('ContentController.PUBLISHED', 'Published', 'Used for the Switch between draft and published view mode. Needs to be a short label');
	}
	
	public function getMessage() {
		return "<div id=\"SilverStripeNavigatorMessage\" title=\"". _t('ContentControl.NOTEWONTBESHOWN', 'Note: this message will not be shown to your visitors') ."\">".  _t('ContentController.PUBLISHEDSITE', 'Published Site') ."</div>";
	}
	
	public function getLink() {
		return Controller::join_links($this->record->PreviewLink(), '?stage=Live');
	}
	
	public function canView($member = null) {
		return (
			$this->record->hasExtension('Versioned') 
			&& $this->getLivePage()
			// Don't follow redirects in preview, they break the CMS editing form
			&& !($this->record instanceof RedirectorPage)
		);
	}
	
	public function isActive() {
<<<<<<< HEAD
		return (
			(!Versioned::current_stage() || Versioned::current_stage() == 'Live')
			&& !$this->isArchived()
		);
=======
		return ((!Versioned::current_stage() || Versioned::current_stage() == 'Live') && !Versioned::current_archived_date());
>>>>>>> 0aeace2a
	}
	
	protected function getLivePage() {
		$baseTable = ClassInfo::baseDataClass($this->record->class);
		return Versioned::get_one_by_stage(
			$baseTable, 
			'Live', 
			sprintf('"%s"."ID" = %d', $baseTable, $this->record->ID)
		);
	}
}

/**
 * @package cms
 * @subpackage content
 */
class SilverStripeNavigatorItem_ArchiveLink extends SilverStripeNavigatorItem {
	static $priority = 40;

	public function getHTML() {
<<<<<<< HEAD
			$this->recordLink = $this->record->PreviewLink();
			return "<a class=\"ss-ui-button\" href=\"$this->recordLink?archiveDate={$this->record->LastEdited}\" target=\"_blank\">". _t('ContentController.ARCHIVEDSITE', 'Preview version') ."</a>";
=======
			$this->recordLink = $this->record->AbsoluteLink();
			return "<a class=\"ss-ui-button". ($this->isActive() ? ' current' : '') ."\" href=\"$this->recordLink?archiveDate={$this->record->LastEdited}\" target=\"_blank\">". _t('ContentController.ARCHIVEDSITE', 'Preview version') ."</a>";
>>>>>>> 0aeace2a
	}
	
	public function getTitle() {
		return _t('SilverStripeNavigator.ARCHIVED', 'Archived');
	}
	
	public function getMessage() { 
		if($date = Versioned::current_archived_date()) {
			$dateObj = DBField::create_field('Datetime', $date);
			return "<div id=\"SilverStripeNavigatorMessage\" title=\"". _t('ContentControl.NOTEWONTBESHOWN', 'Note: this message will not be shown to your visitors') ."\">". _t('ContentController.ARCHIVEDSITEFROM', 'Archived site from') ."<br>" . $dateObj->Nice() . "</div>";
		}
	}
	
	public function getLink() {
		return $this->record->PreviewLink() . '?archiveDate=' . urlencode($this->record->LastEdited);
	}
	
	public function canView($member = null) {
		return (
			$this->record->hasExtension('Versioned') 
			&& $this->isArchived()
			// Don't follow redirects in preview, they break the CMS editing form
			&& !($this->record instanceof RedirectorPage)
		);
	}
	
	public function isActive() {
		return $this->isArchived();
	}
	}
<|MERGE_RESOLUTION|>--- conflicted
+++ resolved
@@ -348,14 +348,10 @@
 	}
 	
 	public function isActive() {
-<<<<<<< HEAD
 		return (
 			(!Versioned::current_stage() || Versioned::current_stage() == 'Live')
 			&& !$this->isArchived()
 		);
-=======
-		return ((!Versioned::current_stage() || Versioned::current_stage() == 'Live') && !Versioned::current_archived_date());
->>>>>>> 0aeace2a
 	}
 	
 	protected function getLivePage() {
@@ -376,13 +372,8 @@
 	static $priority = 40;
 
 	public function getHTML() {
-<<<<<<< HEAD
-			$this->recordLink = $this->record->PreviewLink();
-			return "<a class=\"ss-ui-button\" href=\"$this->recordLink?archiveDate={$this->record->LastEdited}\" target=\"_blank\">". _t('ContentController.ARCHIVEDSITE', 'Preview version') ."</a>";
-=======
 			$this->recordLink = $this->record->AbsoluteLink();
 			return "<a class=\"ss-ui-button". ($this->isActive() ? ' current' : '') ."\" href=\"$this->recordLink?archiveDate={$this->record->LastEdited}\" target=\"_blank\">". _t('ContentController.ARCHIVEDSITE', 'Preview version') ."</a>";
->>>>>>> 0aeace2a
 	}
 	
 	public function getTitle() {
