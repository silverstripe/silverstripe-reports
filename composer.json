{
	"name": "silverstripe/reports",
	"type": "silverstripe-module",
	"description": "Reports module for SilverStripe CMS",
	"homepage": "http://silverstripe.org",
	"license": "BSD-3-Clause",
	"keywords": ["silverstripe", "cms", "reports"],
	"authors": [
		{
			"name": "SilverStripe",
			"homepage": "http://silverstripe.com"
		},
		{
			"name": "The SilverStripe Community",
			"homepage": "http://silverstripe.org"
		}
	],
	"require": {
		"php": ">=5.3.3",
		"silverstripe/framework": "~3.3"
	},
	"extra": {
		"branch-alias": {
<<<<<<< HEAD
			"dev-master": "4.0.x-dev"
=======
			"3.x-dev": "3.4.x-dev"
>>>>>>> 59cff00b
		}
	},
	"require-dev": {
		"phpunit/PHPUnit": "~3.7"
	}
}<|MERGE_RESOLUTION|>--- conflicted
+++ resolved
@@ -7,12 +7,12 @@
 	"keywords": ["silverstripe", "cms", "reports"],
 	"authors": [
 		{
-			"name": "SilverStripe",
-			"homepage": "http://silverstripe.com"
+		"name": "SilverStripe",
+		"homepage": "http://silverstripe.com"
 		},
 		{
-			"name": "The SilverStripe Community",
-			"homepage": "http://silverstripe.org"
+		"name": "The SilverStripe Community",
+		"homepage": "http://silverstripe.org"
 		}
 	],
 	"require": {
@@ -21,11 +21,7 @@
 	},
 	"extra": {
 		"branch-alias": {
-<<<<<<< HEAD
 			"dev-master": "4.0.x-dev"
-=======
-			"3.x-dev": "3.4.x-dev"
->>>>>>> 59cff00b
 		}
 	},
 	"require-dev": {
