{
	"name": "silverstripe/reports",
	"type": "silverstripe-module",
	"description": "Reports module for SilverStripe CMS",
	"homepage": "http://silverstripe.org",
	"license": "BSD-3-Clause",
	"keywords": ["silverstripe", "cms", "reports"],
	"authors": [
		{
			"name": "SilverStripe",
			"homepage": "http://silverstripe.com"
		},
		{
			"name": "The SilverStripe Community",
			"homepage": "http://silverstripe.org"
		}
	],
	"require": {
<<<<<<< HEAD
		"php": ">=5.3.3",
		"silverstripe/framework": "~3.3"
	},
	"extra": {
		"branch-alias": {
			"3.x-dev": "3.3.x-dev"
		}
=======
		"php": ">=5.3.3,<7",
		"silverstripe/framework": "~3.2"
>>>>>>> 7eb6b214
	},
	"require-dev": {
		"phpunit/PHPUnit": "~3.7"
	}
}<|MERGE_RESOLUTION|>--- conflicted
+++ resolved
@@ -16,18 +16,13 @@
 		}
 	],
 	"require": {
-<<<<<<< HEAD
-		"php": ">=5.3.3",
+		"php": ">=5.3.3,<7",
 		"silverstripe/framework": "~3.3"
 	},
 	"extra": {
 		"branch-alias": {
 			"3.x-dev": "3.3.x-dev"
 		}
-=======
-		"php": ">=5.3.3,<7",
-		"silverstripe/framework": "~3.2"
->>>>>>> 7eb6b214
 	},
 	"require-dev": {
 		"phpunit/PHPUnit": "~3.7"
