{
	"name": "silverstripe/cms",
	"type": "silverstripe-module",
	"description": "The SilverStripe Content Management System",
	"homepage": "http://silverstripe.org",
	"license": "BSD-3-Clause",
	"keywords": ["silverstripe", "cms"],
	"authors": [
		{
			"name": "SilverStripe",
			"homepage": "http://silverstripe.com"
		},
		{
			"name": "The SilverStripe Community",
			"homepage": "http://silverstripe.org"
		}
	],
	"require": {
		"php": ">=5.3.2",
		"composer/installers": "*",
		"silverstripe/framework": "self.version"
	},
<<<<<<< HEAD
	"extra": {
		"branch-alias": {
			"dev-master": "3.1.x-dev"
		}
	}
=======
	"autoload": {
		"classmap": ["tests/behat/"]
  }
>>>>>>> 1529cd15
}<|MERGE_RESOLUTION|>--- conflicted
+++ resolved
@@ -20,15 +20,12 @@
 		"composer/installers": "*",
 		"silverstripe/framework": "self.version"
 	},
-<<<<<<< HEAD
 	"extra": {
 		"branch-alias": {
 			"dev-master": "3.1.x-dev"
 		}
-	}
-=======
+	},
 	"autoload": {
 		"classmap": ["tests/behat/"]
-  }
->>>>>>> 1529cd15
+	}
 }