--- conflicted
+++ resolved
@@ -1,6 +1,7 @@
 {
 	"name": "silverstripe/reports",
 	"type": "silverstripe-module",
+	"description": "Reports module for SilverStripe CMS",
 	"homepage": "http://silverstripe.org",
 	"license": "BSD-3-Clause",
 	"keywords": ["silverstripe", "cms", "reports"],
@@ -16,18 +17,14 @@
 	],
 	"require": {
 		"php": ">=5.3.3",
-<<<<<<< HEAD
-		"silverstripe/framework": ">=3.1.x-dev"
+		"silverstripe/framework": "~3.3"
 	},
 	"extra": {
 		"branch-alias": {
 			"3.x-dev": "3.3.x-dev"
 		}
-=======
-		"silverstripe/framework": "~3.2"
 	},
 	"require-dev": {
 		"phpunit/PHPUnit": "~3.7"
->>>>>>> af2d5112
 	}
 }