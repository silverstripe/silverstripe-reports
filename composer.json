--- conflicted
+++ resolved
@@ -18,14 +18,9 @@
 	"require": {
 		"php": ">=5.3.2",
 		"composer/installers": "*",
-<<<<<<< HEAD
-		"silverstripe/framework": "self.version"
+		"silverstripe/framework": "3.0.*"
 	},
 	"autoload": {
 		"classmap": ["tests/behat/"]
-  }
-=======
-		"silverstripe/framework": "3.0.*"
 	}
->>>>>>> d9e1bec2
 }