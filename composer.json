--- conflicted
+++ resolved
@@ -16,17 +16,11 @@
 		}
 	],
 	"require": {
-<<<<<<< HEAD
 		"php": ">=5.3.2",
 		"composer/installers": "*",
 		"silverstripe/framework": "3.0.*"
 	},
 	"autoload": {
 		"classmap": ["tests/behat/"]
-=======
-		"php": ">=5.2.4",
-		"silverstripe/framework": "2.4.*",
-		"composer/installers": "*"
->>>>>>> f8cfb5af
 	}
 }