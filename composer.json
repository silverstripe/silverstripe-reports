{
	"name": "silverstripe/reports",
	"type": "silverstripe-module",
	"description": "Reports module for SilverStripe CMS",
	"homepage": "http://silverstripe.org",
	"license": "BSD-3-Clause",
	"keywords": ["silverstripe", "cms", "reports"],
	"authors": [
		{
		"name": "SilverStripe",
		"homepage": "http://silverstripe.com"
		},
		{
		"name": "The SilverStripe Community",
		"homepage": "http://silverstripe.org"
		}
	],
	"require": {
<<<<<<< HEAD
		"silverstripe/framework": "^4.0"
=======
		"php": ">=5.3.3,<7",
		"silverstripe/framework": "~3.3"
>>>>>>> fe170733
	},
	"extra": {
		"branch-alias": {
			"dev-master": "4.0.x-dev"
		}
	},
	"require-dev": {
		"phpunit/PHPUnit": "~4.8"
	}
}<|MERGE_RESOLUTION|>--- conflicted
+++ resolved
@@ -7,21 +7,16 @@
 	"keywords": ["silverstripe", "cms", "reports"],
 	"authors": [
 		{
-		"name": "SilverStripe",
-		"homepage": "http://silverstripe.com"
+			"name": "SilverStripe",
+			"homepage": "http://silverstripe.com"
 		},
 		{
-		"name": "The SilverStripe Community",
-		"homepage": "http://silverstripe.org"
+			"name": "The SilverStripe Community",
+			"homepage": "http://silverstripe.org"
 		}
 	],
 	"require": {
-<<<<<<< HEAD
 		"silverstripe/framework": "^4.0"
-=======
-		"php": ">=5.3.3,<7",
-		"silverstripe/framework": "~3.3"
->>>>>>> fe170733
 	},
 	"extra": {
 		"branch-alias": {
