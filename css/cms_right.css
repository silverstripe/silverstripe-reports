/**
 * General
 */
#right p/*,
#right .optionset*/ {
	margin: 7px 0;
}
	#right .optionset li {
		margin: 8px 0;
	}

/**
 * Forms
 */
.right form {
	margin: 1em;
	position: relative;
}

/* legend tag shows up annoying spacing in IE6/7 */
.right form legend {
	display: none;
}

.right form .field {
	border: none;
	margin: 0;
}
	.right form .text,
	.right form .field span.readonly,
	.right form .field span.readonly i,
	.right form div.TableListField table i {
		font-size: 12px;
	}
		.right form .field span.readonly {
			margin: 0;
			width: auto;
		}
			.right form #URL .fieldgroup * {
				font-size: 12px;
				font-weight: bold;
			}
			.right form .fieldgroupField {
			    display: inline;
			}
			.right form #URL .fieldgroup {
				display:block;
				height: 16px;
				background-color:#F7F7F7;
				border:1px dotted #CCCCCC;
				padding:3px;
			}
				.right form #URL .originallang_holder {
					display: inline;
					border: none;
					padding: 0;
				}
			.right form #URL .fieldgroup input {
				border: 1px solid #A7A7A7;
				padding: 2px;
				margin-top: -3px;
			}
			.right form #URL .fieldgroup span.readonly {
				display: inline;
				border: none;
				padding: 0;
			}
			
			.right form .parentTypeSelector {
				margin-left: 0 !important;
			}
			.right form .parentTypeSelector label.left {
				float: none !important;
				margin-left: 0 !important;
				width: auto !important;
			}
				
	.right form .dropdown,
	.right form .countrydropdown {
		font-size: 12px;
	}
		.right form .dropdown select,
		.right form .countrydropdown select {
			font-size: 12px;
			height: 19px;
		}
			.right form .dropdown select option,
			.right form .countrydropdown select option {
				font-size: 12px;
			}
			
	.right form .field .middleColumn {
		display: block;
		background: #e9e9e9;
		padding: 3px;
		width: 97%;
	}
		.right form .field .middleColumn .middleColumn {
			padding: 0;
		}
	.right form .field.image .middleColumn,
	.right form .field.simpleimagefield_disabled .middleColumn {
		padding-bottom:0;
	}
	
	.right form .htmleditorfield span.readonly *,
	#right form .htmleditorfield span.readonly * {
		margin: 0;
		border: 0;
		padding: 0;
	}
	
.right form .checkbox input,
.right form .optionset input {
	border: none;
}

.right form .field label {
	font-size: 11px;
	color: #666;
}
.right form .field label.left {
	float: none;
	display: block;
	margin-left: 0;
	margin-bottom: 3px;
	/*font-size: 11px;*/
	width: 96%;
}

.time .timeIcon,
.datetime .timeIcon {
	margin-left: 2px;
}

.right form .date input.month,
.right form .date input.day,
.right form .date input.year {
	width: auto;
}

.right form .datetime .clear {
	clear: both;
<<<<<<< HEAD
=======
}

.right form .datetime .date,
.right form .datetime .time {
	float: left;
	clear: none;
	width: auto;
>>>>>>> 27aad3de
}
	.right form .datetime .middleColumn .middleColumn {
		width: auto;
	}
	.right form .datetime .date input,
	.right form .datetime .time input {
		width: auto;
	}

.right form .datetime .date,
.right form .datetime .time {
	float: left;
	clear: none;
	width: auto;
}
	.right form .datetime .middleColumn .middleColumn {
		width: auto;
	}
	.right form .datetime .date input,
	.right form .datetime .time input {
		width: auto;
	}

.right form textarea,
.right form input.text,
.right form textarea.htmleditor {
	border: 1px solid #a7a7a7;
	padding: 3px;
	width: 99%;
}
.right form textarea {
	font-size: 12px;
}
	
.right form input.checkbox, 
.right form .optionset input, 
.right form .htmleditor select {
	width: auto;
	margin-right: 4px;
}

.right form #Root_Access input {
	float: left;
}

.right form ul.optionset {
	padding: 0;
}
.right form .optionset li {
	list-style: none;
}
.right form .optionset li.cancel {
	float: left;
}
.right form .optionset li.submit {
	float: right;
}

.right form h1 {
	font-size: 20px;
}
.right form h2 {
	font-size: 18px;
	clear: both;
}
.right form h3 {
	font-size: 16px;	
}
.right form h4 {
	font-size: 14px;	
}
.right form h5 {
	font-size: 12px;	
}

.right form .fieldgroup input, 
.right form .fieldgroup select {
	width: auto;
}

<<<<<<< HEAD
.right form fieldset {
	height: 100%;
}

.right form .Actions {
	text-align: right;
	padding: 0.5em;
	background: white;
	border-top: 1px solid #aaa;
}

	.right form .Actions input {
		padding: .5em;
		font-size: 11px;
	}
	
	.right form.loading {
		margin-left: -1000em;
		margin-right: 1000em;
	}

/** 
 * Tinymce 
=======
#SiteTreeFilterDate {
	width: 68px;
}

/**
 * Tabs
>>>>>>> 27aad3de
 */
/* Ensure icons in toolbar float and adjust to smaller widths */
.right table.mceToolbar, 
.right tr.mceFirst .mceToolbar tr td, 
.right tr.mceLast .mceToolbar tr td { 
	float: left; 
}

.right form .mceEditor select.mceNativeListBox { 
	background: #fff; 
	padding-top: 2px;
	width: 95px; /* Added width to stop sizes jumping and text wrapping */
	font-size: 11px;
}
	.right form .mceEditor select.mceNativeListBox option {
		padding: 0 2px 0 2px;
		font-size: 11px;
	}
	.right form .mceEditor .mceFirst { 
		background: #f4f4f4; 
	} 
	.right form .mceEditor .mceToolbar table { 
		background: transparent; 
	} 
	.right form .mceEditor .mceButton { 
		padding: 1px; 
	}
	.right form .mceEditor select.mceNativeListBox {
		background: #fff;
	}
	.right form .mceEditor .mceFirst {
		background: #fbfbfb url(../images/textures/mce_editor.gif) repeat-x bottom;
	}
	.right form .mceEditor .mceToolbar table {
		background: transparent;
	}

	.right form .mceEditor select.mceNativeListBox {
		background: #fff;
	}

/**
<<<<<<< HEAD
 * RHS Action Parameters boxes 
=======
 * Non-tabbed scrolling area that can be used in place of tabs in LeftAndMAin
 */
.right #ScrollPanel {
	background: #fff;
	clear: left;
	overflow: auto;
	border: 1px solid #aaa;
	position: relative;
	top: 0;
	padding: 10px;
}

/**
 * RHS Action Parameters boxes
>>>>>>> 27aad3de
 */
#right form.actionparams {
	border: 1px solid #777;
	background: #ccc;
	position: absolute;
	bottom: 32px;
	right: 11px;
	width: 300px;
	z-index: 200;
	padding: 10px;	
}

	#right form.actionparams div.field {
		margin-left: 6em;
	}

	#right form.actionparams label.left {
		width: 6em;
		margin-left: -6em;
	}
	#right form.actionparams input, #right form.actionparams select, #right form.actionparams textarea {
		width: 100%;
	}
	#right form.actionparams  input.checkbox, #right form.actionparams .optionset input {
		width: auto;
	}

	#right form.actionparams p.label {
		margin: 10px 0 0 0;
	}
	#right form.actionparams .actions {
		margin: 10px 0 0 0;
		text-align: right;
	}
	#right form.actionparams .actions input {
		width: auto;
	}
	#right form.actionparams .sendingText {
		position: absolute;
		left: 0;
		top: 0;
		width: 100%;
		padding: 10% 0 0 0;
		height: 60%;
		background: #ccc;
		font-size: 25px;
		font-weight: bold;
		color: #fff;
		text-align: center;
	}

	#right form.actionparams div.TreeDropdownField {
		width: 220px;
		padding-bottom: 150px;

<<<<<<< HEAD
	}
	#right form.actionparams div.TreeDropdownField .items {
		width: 195px;
	}

	#right form.actionparams div.TreeDropdownField div.tree_holder {
		width: 214px;
	}
=======
}
#right form.actionparams div.TreeDropdownField .items {
	width: 195px;
}
#right form.actionparams div.TreeDropdownField div.tree_holder {
	width: 214px;
}
>>>>>>> 27aad3de

/**
 * Autocomplete
 */
.autocomplete {
	margin-left: 1px;
	background: white;
	overflow: visible;
}
	.autocomplete ul {
		border: 1px solid #aaa;
		background: #FFFFBB;
	}
	.autocomplete li {
		list-style-type: none;
		cursor: pointer;
		font-size: 12px;
		padding: 3px;
		white-space: nowrap;
	}
	.autocomplete li.selected {
		background: Highlight;
		color: HighlightText;
	}
	.autocomplete .data {
		display: none;
	}
	.autocomplete .informal {
		font-style: italic;
	}

<<<<<<< HEAD

/**
 * Status Messages
 */
.notice-wrap {
	position: absolute;
	z-index: 500;
	bottom: 4px;
	left: 10px;
	z-index: 9999;
	width: auto;
}

* html .notice-wrap {
	position: absolute;		
}

.notice-item {
	display: block;
	position: relative;
	width: auto;
	background: #f4f3eb;
	border: 1px solid #a9a67d;
	padding: 2px 20px 2px 20px;
	font-size: 14px;
	font-weight: bold;
	line-height: 1.5;
	-moz-border-radius: 6px;
	-webkit-border-radius: 6px;
}

.notice-item-close {
	position: absolute;
	font-family: Arial;
	font-size: 12px;
	font-weight: bold;
	right: 6px;
	top: 6px;
	cursor: pointer;
}

	.notice-wrap .good {
		padding-left: 40px;
		color: #060;
		background: #E2F9E3 url(../images/alert-good.gif) 7px 50% no-repeat;
		border: 1px solid #8dd38d;
	}
	.notice-wrap .bad {
		padding-left: 40px;
		color: #c80700;
		background: #ffe9e9 url(../images/alert-bad.gif) 7px 50% no-repeat;
		border: 1px solid #ff8e8e;
=======
	/*
	 * Status
	 */
	#statusMessage {
		position: absolute;
		z-index: 500;
		bottom: 4px;
		left: 10px;
		text-align: left;
	 	padding: 2px 20px 2px 20px;
	 	font-size: 14px;
		font-weight: bold; 	
		color: #660;
		background: #f4f3eb;
		border: 1px solid #a9a67d;
		margin: 0 !important;
		line-height: 1.5;
	}
		#statusMessage.good {
		 	padding: 2px 20px 2px 40px;
			color: #060;
			background: #E2F9E3 url(../images/alert-good.gif) 7px 50% no-repeat;
			border: 1px solid #8dd38d;
		}
		#statusMessage.bad {
	 		padding: 2px 20px 2px 40px;
			border-color: #ff8e8e;
			color: #c80700;
			background: #ffe9e9 url(../images/alert-bad.gif) 7px 50% no-repeat;
			max-height: 300px;
			overflow: auto;
		}
		
	.warningBox {
		padding: 2px 20px 10px 20px;
		border: 2px solid #ff8e8e;
		color: #c80700;
		background: #ffe9e9;
		-moz-border-radius: 5px;
		-webkit-border-radius: 5px;
>>>>>>> 27aad3de
	}

/**
 * TableField Subclasses
 */
 
/* Filter box (for search/filter box above a table on Asset/MemberTableField) */
.right div.filterBox {
	width: inherit;
	margin: 5px 0;
	padding: 5px;
	background: #EEE;
	border: 1px solid #BBB;
}
	.right div.filterBox .middleColumn {
		background: none !important;
	}

	.right form div.filterBox label {
		display: block;
		width: 5em;
		float: left;
		margin-left: 0;
		line-height: 2.3;
		font-weight: bold;
		font-size: 12px;
	}
	
	.right div.filterBox div.field {
		margin-left: 0 !important;
		padding: 0;
		font-size: 12px;
		display: inline;
	}
	
	.right div.filterBox input,
	.right div.filterBox select {
		width: auto;
	}


/**
 * i18n
 */
.right form div.originallang_holder {
	border: 1px dashed #aaa;
	margin-bottom: 10px; 
	margin-left: 0 !important;
	padding: 8px 0 6px 5px;
}

.originallang,
#Form_EditForm_URLSegment_original {
	color: #666;
	font-style: italic;
}

.right form .CompositeField .originallang label.left,
.right form div.originallang_holder label.left {
	margin-left: 0 !important;
	width: auto !important;
	float: none !important;
}

.right form div.CompositeField .originallang .middleColumn {
	clear: left;
}

.right form div.languageDropdown {
	clear: right;
	float: left;
	padding-right: 4px;
}

.right form .createTranslationButton .middleColumn {
	background: none;
}

/**
 * Content Panel
 */
#contentPanel div.TreeDropdownField a.editLink {
	float: left;
	margin: 0px;
	outline: 0;
}
#contentPanel div.tree_holder {
	width: 184px;
	height: 260px;
	/* Keep a scrollbar in the RHS tree dropdowns, in case the content is too wide for the column */
	overflow-x: scroll;
}
#contentPanel ul.tree a {
	padding-left: 20px;
}
#contentPanel h2 img {
	float: right;
	margin-right: 2px;
	cursor: pointer;
}

.right form .field.confirmedpassword.nolabel .middleColumn {
	background-color: #fff;	
	padding: 0px;
}

	.right form .field.confirmedpassword.nolabel .middleColumn .middleColumn {
		background-color: #e9e9e9;
		padding: 3px;
	}
	
.autocompleteoptions {
	background-color: white;
}

/**
<<<<<<< HEAD
 * Tabs
 */
.right form .ss-tabset {
	/* Need this to stop tabs from disappearing sometimes */
	position: relative;
}

	.right form .ss-tabset .tab {
		position: relative;
		overflow-x: hidden;
	}

/**
 * "Insert Image" forms etc.
 */
#Form_EditorToolbarImageForm .field,
#Form_EditorToolbarFlashForm .field,
#Form_EditorToolbarLinkForm .field {
	margin-left: 0;
}

/**
 * jQuery UI Datepicker - necessary because of custom
 * z-indexing performed in jQuery.layout
 */
#ui-datepicker-div {
	z-index: 1002;
}

/**
=======
>>>>>>> 27aad3de
 * Upload Image (Image Toolbar)
 */
#Form_EditorToolbarImageForm .file,
#Form_EditorToolbarImageForm #UploadFormResponse {
	display: none;
}

.showUploadField {
	font-size: 11px;
	padding: 1px 3px;
}
	.showUploadField a {
		display: none;
	}
	
	#UploadFormResponse {
		padding: 6px 0;
		font-size: 12px;
	}
		#UploadFormResponse.loading
		.loading#UploadFormResponse {
			background: url(../../cms/images/network-save.gif) no-repeat left center;
			padding-left: 20px;
		}<|MERGE_RESOLUTION|>--- conflicted
+++ resolved
@@ -141,24 +141,7 @@
 
 .right form .datetime .clear {
 	clear: both;
-<<<<<<< HEAD
-=======
-}
-
-.right form .datetime .date,
-.right form .datetime .time {
-	float: left;
-	clear: none;
-	width: auto;
->>>>>>> 27aad3de
-}
-	.right form .datetime .middleColumn .middleColumn {
-		width: auto;
-	}
-	.right form .datetime .date input,
-	.right form .datetime .time input {
-		width: auto;
-	}
+}
 
 .right form .datetime .date,
 .right form .datetime .time {
@@ -231,7 +214,6 @@
 	width: auto;
 }
 
-<<<<<<< HEAD
 .right form fieldset {
 	height: 100%;
 }
@@ -253,16 +235,12 @@
 		margin-right: 1000em;
 	}
 
+#SiteTreeFilterDate {
+	width: 68px;
+}
+
 /** 
  * Tinymce 
-=======
-#SiteTreeFilterDate {
-	width: 68px;
-}
-
-/**
- * Tabs
->>>>>>> 27aad3de
  */
 /* Ensure icons in toolbar float and adjust to smaller widths */
 .right table.mceToolbar, 
@@ -305,9 +283,6 @@
 	}
 
 /**
-<<<<<<< HEAD
- * RHS Action Parameters boxes 
-=======
  * Non-tabbed scrolling area that can be used in place of tabs in LeftAndMAin
  */
 .right #ScrollPanel {
@@ -321,8 +296,7 @@
 }
 
 /**
- * RHS Action Parameters boxes
->>>>>>> 27aad3de
+ * RHS Action Parameters boxes 
  */
 #right form.actionparams {
 	border: 1px solid #777;
@@ -378,16 +352,6 @@
 		width: 220px;
 		padding-bottom: 150px;
 
-<<<<<<< HEAD
-	}
-	#right form.actionparams div.TreeDropdownField .items {
-		width: 195px;
-	}
-
-	#right form.actionparams div.TreeDropdownField div.tree_holder {
-		width: 214px;
-	}
-=======
 }
 #right form.actionparams div.TreeDropdownField .items {
 	width: 195px;
@@ -395,7 +359,6 @@
 #right form.actionparams div.TreeDropdownField div.tree_holder {
 	width: 214px;
 }
->>>>>>> 27aad3de
 
 /**
  * Autocomplete
@@ -427,7 +390,6 @@
 		font-style: italic;
 	}
 
-<<<<<<< HEAD
 
 /**
  * Status Messages
@@ -480,48 +442,6 @@
 		color: #c80700;
 		background: #ffe9e9 url(../images/alert-bad.gif) 7px 50% no-repeat;
 		border: 1px solid #ff8e8e;
-=======
-	/*
-	 * Status
-	 */
-	#statusMessage {
-		position: absolute;
-		z-index: 500;
-		bottom: 4px;
-		left: 10px;
-		text-align: left;
-	 	padding: 2px 20px 2px 20px;
-	 	font-size: 14px;
-		font-weight: bold; 	
-		color: #660;
-		background: #f4f3eb;
-		border: 1px solid #a9a67d;
-		margin: 0 !important;
-		line-height: 1.5;
-	}
-		#statusMessage.good {
-		 	padding: 2px 20px 2px 40px;
-			color: #060;
-			background: #E2F9E3 url(../images/alert-good.gif) 7px 50% no-repeat;
-			border: 1px solid #8dd38d;
-		}
-		#statusMessage.bad {
-	 		padding: 2px 20px 2px 40px;
-			border-color: #ff8e8e;
-			color: #c80700;
-			background: #ffe9e9 url(../images/alert-bad.gif) 7px 50% no-repeat;
-			max-height: 300px;
-			overflow: auto;
-		}
-		
-	.warningBox {
-		padding: 2px 20px 10px 20px;
-		border: 2px solid #ff8e8e;
-		color: #c80700;
-		background: #ffe9e9;
-		-moz-border-radius: 5px;
-		-webkit-border-radius: 5px;
->>>>>>> 27aad3de
 	}
 
 /**
@@ -638,7 +558,6 @@
 }
 
 /**
-<<<<<<< HEAD
  * Tabs
  */
 .right form .ss-tabset {
@@ -669,8 +588,6 @@
 }
 
 /**
-=======
->>>>>>> 27aad3de
  * Upload Image (Image Toolbar)
  */
 #Form_EditorToolbarImageForm .file,
