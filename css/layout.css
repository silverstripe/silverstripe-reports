--- conflicted
+++ resolved
@@ -342,13 +342,6 @@
 	
 .ss-cms-bottom-bar {
 	width: 100%;
-<<<<<<< HEAD
-=======
-	position: absolute;
-	bottom: 0;
-	left: 0;
-	height: 23px;
->>>>>>> 27aad3de
 	background: #4d4e5a url(../images/textures/footerBg.gif) repeat-x left top;
 }
 
@@ -595,21 +588,7 @@
 	height: 19px;
 	overflow: hidden;
 }
-<<<<<<< HEAD
 #contentPanel div.TreeDropdownField a {
-=======
-#contentPanel div.TreeDropdownField input.items {
-	float: left;
-	width: 155px;
-	background: #fff;
-	font-size: 12px;
-	border:1px solid #A7A7A7;
-	border-right: none;
-	height: 19px;
-	overflow: hidden;
-}
-	#contentPanel div.TreeDropdownField a {
->>>>>>> 27aad3de
 		overflow: visible;
 	}
 #contentPanel .thumbnailstrip {
@@ -708,7 +687,6 @@
 
 #Form_EditorToolbarLinkForm a.
 .defaultSkin .mceButtonDisabled .mceIcon {opacity:0.3; -ms-filter:'alpha(opacity=30)'; filter:alpha(opacity=30)}
-<<<<<<< HEAD
 
 #Form_EditorToolbarLinkForm a.buttonRefresh span {
 	display: block;
@@ -717,16 +695,6 @@
 	background: transparent url(../../cms/images/arrow_refresh.gif) no-repeat;
 }
 
-=======
-
-#Form_EditorToolbarLinkForm a.buttonRefresh span {
-	display: block;
-	width: 20px;
-	height: 20px;
-	background: transparent url(../../cms/images/arrow_refresh.gif) no-repeat;
-}
-
->>>>>>> 27aad3de
 #Form_EditorToolbarLinkForm select.hasRefreshButton {
 	width: 160px;
 }
