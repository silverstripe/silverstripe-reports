(function($) {

	$.entwine('ss.tree', function($){
		$('.cms-tree').entwine({
			getTreeConfig: function() {
				var self = this, config = this._super(), hints = this.getHints();
				config.plugins.push('contextmenu');
				config.contextmenu = {
					'items': function(node) {
						
						var menuitems = {
							'edit': {
								'label': ss.i18n._t('Tree.EditPage'),
								'action': function(obj) {
									$('.cms-container').entwine('.ss').loadPanel(ss.i18n.sprintf(
										self.data('urlEditpage'), obj.data('id')
									));
								}
							}
						};

						// Add "show as list"
						if(!node.hasClass('nochildren')) {
							menuitems['showaslist'] = {
								'label': ss.i18n._t('Tree.ShowAsList'),
								'action': function(obj) {
									$('.cms-container').entwine('.ss').loadPanel(
										self.data('urlListview') + '&ParentID=' + obj.data('id'),
										null,
										// Default to list view tab
										{tabState: {'pages-controller-cms-content': {'tabSelector': '.content-listview'}}}
									);
								}
							};
						}
						
						// Build a list for allowed children as submenu entries
						var pagetype = node.data('pagetype'),
							id = node.data('id'),
							disallowedChildren = hints[pagetype].disallowedChildren,
							allowedChildren = $.extend(true, {}, hints['All']), // clone
							disallowedClass,
							menuAllowedChildren = {},
							hasAllowedChildren = false;

						// Filter allowed
						if(disallowedChildren) {
							for(var i=0; i<disallowedChildren.length; i++) {
								disallowedClass = disallowedChildren[i];
								if(allowedChildren[disallowedClass]) {
									delete allowedChildren[disallowedClass];
							}
<<<<<<< HEAD
							}
						}

						// Convert to menu entries
						$.each(allowedChildren, function(klass, klassData){
							hasAllowedChildren = true;
							menuAllowedChildren["allowedchildren-" + klass ] = {
								'label': '<span class="jstree-pageicon"></span>' + klassData.title,
								'_class': 'class-' + klass,
								'action': function(obj) {
									$('.cms-container').entwine('.ss').loadPanel(
										$.path.addSearchParams(
											ss.i18n.sprintf(self.data('urlAddpage'), id, klass),
											self.data('extraParams')
										)
									);
=======
						);
						var menuitems = 
							{
								'edit': {
									'label': ss.i18n._t('Tree.EditPage', 'Edit page', 100, 'Used in the context menu when right-clicking on a page node in the CMS tree'),
									'action': function(obj) {
										$('.cms-container').entwine('.ss').loadPanel(ss.i18n.sprintf(
											self.data('urlEditpage'), obj.data('id')
										));
									}
>>>>>>> 2809b009
								}
							};
						});
						
						if(hasAllowedChildren) {
							menuitems['addsubpage'] = {
<<<<<<< HEAD
								'label': ss.i18n._t('Tree.AddSubPage'),
								'submenu': menuAllowedChildren
							};
=======
									'label': ss.i18n._t('Tree.AddSubPage', 'Add page under this page', 100, 'Used in the context menu when right-clicking on a page node in the CMS tree'),
									'submenu': allowedChildren
								};
>>>>>>> 2809b009
						}				

						menuitems['duplicate'] = {
							'label': ss.i18n._t('Tree.Duplicate'),
							'submenu': [
								{
									'label': ss.i18n._t('Tree.ThisPageOnly'),
									'action': function(obj) {
										$('.cms-container').entwine('.ss').loadPanel(
											$.path.addSearchParams(
												ss.i18n.sprintf(self.data('urlDuplicate'), obj.data('id')), 
												self.data('extraParams')
											)
										);
									}
								},{
									'label': ss.i18n._t('Tree.ThisPageAndSubpages'),
									'action': function(obj) {
										$('.cms-container').entwine('.ss').loadPanel(
											$.path.addSearchParams(
												ss.i18n.sprintf(self.data('urlDuplicatewithchildren'), obj.data('id')), 
												self.data('extraParams')
											)
										);
									}
								}
							]									
						};

						return menuitems;
					} 
				};
				return config;
			}
		});
	});

}(jQuery));<|MERGE_RESOLUTION|>--- conflicted
+++ resolved
@@ -9,15 +9,15 @@
 					'items': function(node) {
 						
 						var menuitems = {
-							'edit': {
-								'label': ss.i18n._t('Tree.EditPage'),
-								'action': function(obj) {
-									$('.cms-container').entwine('.ss').loadPanel(ss.i18n.sprintf(
-										self.data('urlEditpage'), obj.data('id')
-									));
+								'edit': {
+									'label': ss.i18n._t('Tree.EditPage', 'Edit page', 100, 'Used in the context menu when right-clicking on a page node in the CMS tree'),
+									'action': function(obj) {
+										$('.cms-container').entwine('.ss').loadPanel(ss.i18n.sprintf(
+											self.data('urlEditpage'), obj.data('id')
+										));
+									}
 								}
-							}
-						};
+							};
 
 						// Add "show as list"
 						if(!node.hasClass('nochildren')) {
@@ -50,7 +50,6 @@
 								if(allowedChildren[disallowedClass]) {
 									delete allowedChildren[disallowedClass];
 							}
-<<<<<<< HEAD
 							}
 						}
 
@@ -67,33 +66,15 @@
 											self.data('extraParams')
 										)
 									);
-=======
-						);
-						var menuitems = 
-							{
-								'edit': {
-									'label': ss.i18n._t('Tree.EditPage', 'Edit page', 100, 'Used in the context menu when right-clicking on a page node in the CMS tree'),
-									'action': function(obj) {
-										$('.cms-container').entwine('.ss').loadPanel(ss.i18n.sprintf(
-											self.data('urlEditpage'), obj.data('id')
-										));
-									}
->>>>>>> 2809b009
 								}
 							};
 						});
 						
 						if(hasAllowedChildren) {
 							menuitems['addsubpage'] = {
-<<<<<<< HEAD
-								'label': ss.i18n._t('Tree.AddSubPage'),
-								'submenu': menuAllowedChildren
-							};
-=======
 									'label': ss.i18n._t('Tree.AddSubPage', 'Add page under this page', 100, 'Used in the context menu when right-clicking on a page node in the CMS tree'),
-									'submenu': allowedChildren
+									'submenu': menuAllowedChildren
 								};
->>>>>>> 2809b009
 						}				
 
 						menuitems['duplicate'] = {
