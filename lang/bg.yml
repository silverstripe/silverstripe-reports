--- conflicted
+++ resolved
@@ -3,11 +3,7 @@
     ADDFILES: 'Добави файлове'
     ALLOWEDEXTS: 'Разрешени разширения'
     ActionAdd: 'Добави директория'
-<<<<<<< HEAD
-    AppCategoryArchive: Архив
-=======
     AppCategoryArchive: 'Архив'
->>>>>>> e2faa6fb
     AppCategoryAudio: Audio
     AppCategoryFlash: Flash
     AppCategoryImage: Image
@@ -24,22 +20,14 @@
     ListView: 'List View'
     MENUTITLE: Файлове
     NEWFOLDER: 'Нова директория'
-<<<<<<< HEAD
-    SIZE: Размер
-=======
     SIZE: 'Размер'
->>>>>>> e2faa6fb
     THUMBSDELETED: '{count} unused thumbnails have been deleted'
     TreeView: 'Tree View'
     Upload: Upload
   AssetAdmin_DeleteBatchAction:
     TITLE: 'Delete folders'
   AssetAdmin_Tools.ss:
-<<<<<<< HEAD
-    FILTER: Filter
-=======
     FILTER: Филтър
->>>>>>> e2faa6fb
   AssetAdmin_left.ss:
     GO: Давай
   AssetTableField:
@@ -181,11 +169,7 @@
   ContentControl:
     NOTEWONTBESHOWN: 'Забележка: Това съобщение няма да се показва на Вашите посетители'
   ContentController:
-<<<<<<< HEAD
-    ARCHIVEDSITE: 'Archived Site'
-=======
     ARCHIVEDSITE: 'Архивиран сайт'
->>>>>>> e2faa6fb
     ARCHIVEDSITEFROM: 'Архивиран сайт от'
     CMS: 'СУС (CMS)'
     DRAFTSITE: Чернови
@@ -196,11 +180,7 @@
     InstallSuccessCongratulations: 'SilverStripe has been successfully installed.'
     LOGGEDINAS: 'Влязъл като'
     LOGIN: Login
-<<<<<<< HEAD
-    LOGOUT: Изход
-=======
     LOGOUT: 'Изход'
->>>>>>> e2faa6fb
     NOTLOGGEDIN: 'Извън системата'
     PUBLISHEDSITE: 'Публикувани страници'
     Password: Password
