--- conflicted
+++ resolved
@@ -10,11 +10,7 @@
     AppCategoryVideo: Video
     BackToFolder: 'Zpět na složku'
     CREATED: Datum
-<<<<<<< HEAD
-    CurrentFolderOnly: 'Omezit na aktuální složku?'
-=======
     CurrentFolderOnly: 'Limit to current folder?'
->>>>>>> e2faa6fb
     DetailsView: Detaily
     FILES: Soubory
     FILESYSTEMSYNCTITLE: 'Aktualizace záznamů souborů databáze CMS na souborovém systému. Užitečné, když byly nové soubory nahrány mimo CMS, např. přes FTP.'
@@ -25,31 +21,18 @@
     MENUTITLE: Soubory
     NEWFOLDER: 'Nová složka'
     SIZE: Velikost
-<<<<<<< HEAD
-    THUMBSDELETED: '{count} nepoužitých miniatur bylo smazáno'
-    TreeView: 'Zobrazit strom'
-    Upload: Nahrát
-  AssetAdmin_DeleteBatchAction:
-    TITLE: 'Smazat složky'
-=======
     THUMBSDELETED: '{count} unused thumbnails have been deleted'
     TreeView: 'Tree View'
     Upload: Nahrát
   AssetAdmin_DeleteBatchAction:
     TITLE: 'Delete folders'
->>>>>>> e2faa6fb
   AssetAdmin_Tools.ss:
     FILTER: Filtr
   AssetAdmin_left.ss:
     GO: Proveď
   AssetTableField:
-<<<<<<< HEAD
-    BACKLINKCOUNT: 'Použito na:'
-    PAGES: stránka(y)
-=======
     BACKLINKCOUNT: 'Used on:'
     PAGES: page(s)
->>>>>>> e2faa6fb
   BackLink_Button.ss:
     Back: Zpět
   BasicFieldsTestPage:
@@ -103,15 +86,9 @@
     DELETEFP: 'Smazat z publikovaných stránek'
     DESCREMOVED: 'a {count} potomků'
     EMAIL: Email
-<<<<<<< HEAD
-    EditTree: 'Editovat strom'
-    ListFiltered: 'Filtrovaný seznam.'
-    MENUTITLE: 'Editovat stránku'
-=======
     EditTree: 'Edit Tree'
     ListFiltered: 'Filtered list.'
     MENUTITLE: 'Edit Page'
->>>>>>> e2faa6fb
     NEW: Nový
     PAGENOTEXISTS: 'Tato stránka neexistuje'
     PAGES: Stránky
@@ -131,17 +108,6 @@
     ROLLEDBACKPUB: 'Vrací se zpět na zveřejněnou verzi. Číslo nové verze je #{version}'
     ROLLEDBACKVERSION: 'Vracím se zpět na verzi #%d. Číslo nové verze je #%d'
     SAVE: Uložit
-<<<<<<< HEAD
-    SAVEDRAFT: 'Uložit koncept'
-    TabContent: Obsah
-    TabHistory: Historie
-    TabSettings: Nastavení
-    TreeFiltered: 'Filtrovaný strom.'
-    TreeFilteredClear: 'Vyčistit filtr'
-  CMSMain_left.ss:
-    'APPLY FILTER': 'Použít filtr'
-    RESET: Resetovat
-=======
     SAVEDRAFT: 'Save Draft'
     TabContent: Content
     TabHistory: History
@@ -151,7 +117,6 @@
   CMSMain_left.ss:
     'APPLY FILTER': 'Apply Filter'
     RESET: Reset
->>>>>>> e2faa6fb
   CMSPageAddController:
     MENUTITLE: 'Přidat stránku'
     ParentMode_child: 'Pod jinou stránku'
@@ -167,15 +132,6 @@
     SHOWUNPUBLISHED: 'Zobrazit nezveřejněné verze'
     SHOWVERSION: 'Zobrazit verzi'
     VIEW: zobrazit
-<<<<<<< HEAD
-    VIEWINGVERSION: 'Právě prohlížíte verzi {version}.'
-  CMSPageHistoryController_versions.ss:
-    AUTHOR: Autor
-    NOTPUBLISHED: Nezveřejněno
-    PUBLISHER: Vydavatel
-    UNKNOWN: Neznámý
-    WHEN: Když
-=======
     VIEWINGVERSION: 'Currently viewing version {version}.'
   CMSPageHistoryController_versions.ss:
     AUTHOR: Autor
@@ -183,7 +139,6 @@
     PUBLISHER: Publisher
     UNKNOWN: Neznámý
     WHEN: When
->>>>>>> e2faa6fb
   CMSPageSettingsController:
     MENUTITLE: 'Editovat stránku'
   CMSPagesController:
@@ -192,13 +147,8 @@
     MENUTITLE: Stránky
     TreeView: Strom
   CMSPagesController_ContentToolbar.ss:
-<<<<<<< HEAD
-    ENABLEDRAGGING: 'Táhni a pusť'
-    MULTISELECT: 'Multi výběr'
-=======
     ENABLEDRAGGING: 'Drag''n''drop'
     MULTISELECT: Multi-selection
->>>>>>> e2faa6fb
   CMSPagesController_Tools.ss:
     FILTER: Filtr
   CMSSearch:
@@ -209,11 +159,7 @@
   CMSSettingsController:
     MENUTITLE: Možnosti
   CMSSiteTreeFilter_ChangedPages:
-<<<<<<< HEAD
-    Title: 'Změněné stránky'
-=======
     Title: 'Changed pages'
->>>>>>> e2faa6fb
   CMSSiteTreeFilter_DeletedPages:
     Title: 'Všechny stránky, včetně odstraněných'
   CMSSiteTreeFilter_Search:
@@ -248,13 +194,8 @@
     DEFAULTERRORPAGETITLE: 'Strana nenelazena'
     DEFAULTSERVERERRORPAGECONTENT: '<p>Je nám to líto, ale nastal problém se zpracováním Vašeho poždavku.</p>'
     DEFAULTSERVERERRORPAGETITLE: 'Chyba serveru'
-<<<<<<< HEAD
-    DESCRIPTION: 'Vlastní obsah pro různé případy chyb (např. "Stránka nenalezena")'
-    ERRORFILEPROBLEM: 'Chyba otevření souboru "{filename}" pro zápis. Zkontrolujte oprávnění souboru, prosím.'
-=======
     DESCRIPTION: 'Custom content for different error cases (e.g. "Page not found")'
     ERRORFILEPROBLEM: 'Error opening file "{filename}" for writing. Please check file permissions.'
->>>>>>> e2faa6fb
     400: '400 - Špatný požadavek'
     401: '401 - Neautorizováno'
     403: '403 - Zakázáno'
@@ -294,11 +235,7 @@
     SearchResults: 'Výsledky hledání'
     VersionUnknown: Neznámý
   LegacyTableFieldsTestPage:
-<<<<<<< HEAD
-    DESCRIPTION: 'Obecný obsah stránky'
-=======
     DESCRIPTION: 'Generic content page'
->>>>>>> e2faa6fb
   Page:
     DESCRIPTION: 'Obecný obsah stránky'
   Permission:
@@ -316,11 +253,7 @@
     REDIRECTTOPAGE: 'Stránku na Vašem webu'
     YOURPAGE: 'Stránku na Vašem webu'
   RelationFieldsTestPage:
-<<<<<<< HEAD
-    DESCRIPTION: 'Obecný obsah stránky'
-=======
     DESCRIPTION: 'Generic content page'
->>>>>>> e2faa6fb
   ReportAdmin:
     MENUTITLE: Výkazy
   ReportAdminForm:
@@ -386,11 +319,7 @@
     DELETEDPAGEHELP: 'Stránka už není více zveřejněna'
     DELETEDPAGESHORT: Smazáno
     DEPENDENT_NOTE: 'Následující stránky závisí na této stránce. Tyto obsahují virtuální stránky, redirektor stránky, a stránky s odkazy obsahu.'
-<<<<<<< HEAD
-    DESCRIPTION: 'Obecný obsah stránky'
-=======
     DESCRIPTION: 'Generic content page'
->>>>>>> e2faa6fb
     DependtPageColumnLinkType: 'Typ odkazu'
     DependtPageColumnURL: URL
     EDITANYONE: 'Kdokoliv, kdo se do CMS může přihlásit'
@@ -463,15 +392,9 @@
     SORTASC: 'Třídit v vzestupném pořadí'
     SORTDESC: 'Třídit v sestupném pořadí'
   TableListField_PageControls.ss:
-<<<<<<< HEAD
-    DISPLAYING: Zobrazuji
-    OF: z
-    TO: do
-=======
     DISPLAYING: Displaying
     OF: of
     TO: to
->>>>>>> e2faa6fb
     VIEWFIRST: 'Zobrazit první'
     VIEWLAST: 'Zobrazit poslední'
     VIEWNEXT: 'Zobrazit další'
@@ -481,11 +404,7 @@
   TestPage:
     DESCRIPTION: 'Obecný obsah stránky'
   TreeTools:
-<<<<<<< HEAD
-    DisplayLabel: 'Zobrazení:'
-=======
     DisplayLabel: 'Display:'
->>>>>>> e2faa6fb
   ViewArchivedEmail.ss:
     CANACCESS: 'Můžete přistupovat k archivu pomocí tohoto odkazu:'
     HAVEASKED: 'Požadovali jste prohlížet obsah našich stránek během'
