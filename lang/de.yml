--- conflicted
+++ resolved
@@ -176,11 +176,7 @@
     DRAFT_SITE_ACCESS_RESTRICTION: 'Sie müssen sich mit ihrem CMS Passwort einloggen, um den Entwurf oder den archivierten Inhalt zu sehen. <a href="%s">Hier klicken um zurück zur veröffentlichten Site zu gehen.</a>'
     Email: E-Mail
     InstallFilesDeleted: 'Die Installationsdateien wurden erfolgreich gelöscht.'
-<<<<<<< HEAD
-    InstallSecurityWarning: 'Zu Ihrer Sicherheit löschen Sie jetzt bitte die Installationsdateien, es sei denn Sie möchten zu einem späteren Zeitpunkt erneut installieren. (<em>Dies erfordert den Administrator-Zugang (siehe oben)</em>). Der Webserver benötigt nun nur noch Schreibrechte auf das "assets" Verzeichnis und Sie können die Schreibrechte für alle anderen Ordner entfernen. <a href="{link}" style="text-align: center;">Die Installationsdaten jetzt löschen.</a> '
-=======
     InstallSecurityWarning: 'Aus Sicherheitsgründen sollten Sie jetzt die Installationsdaten loeschen, es sei denn sie moechten spaeter erneut installieren. (<em>Dieses erfordert den Administratoren Zugang (siehe oben)</em>). Der Web server benoetigt nun nur noch Schreibzugriff auf den "assets" Ordner und Sie koennen nun den Schreibzugriff fuer alle anderen Ordner loeschen. <a href="{link}" style="text-align: center;"> Klicken Sie hier um die Installationsdaten zu loeschen.</a> '
->>>>>>> e2faa6fb
     InstallSuccessCongratulations: 'SilverStripe wurde erfolgreich installiert.'
     LOGGEDINAS: 'Angemeldet als'
     LOGIN: Anmelden
