en:
  AssetAdmin:
    ADDFILES: 'Add Files'
    ActionAdd: 'Add folder'
    AppCategoryArchive: Archive
    AppCategoryAudio: Audio
    AppCategoryDocument: Document
    AppCategoryFlash: Flash
    AppCategoryImage: Image
    AppCategoryVideo: Video
    BackToFolder: 'Back to folder'
    CREATED: Date
    CurrentFolderOnly: 'Limit to current folder?'
    DetailsView: Details
    FILES: Files
    FILESYSTEMSYNC: 'Sync files'
    FILESYSTEMSYNCTITLE: 'Update the CMS database entries of files on the filesystem. Useful when new files have been uploaded outside of the CMS, e.g. through FTP.'
    FROMTHEINTERNET: 'From the internet'
    FROMYOURCOMPUTER: 'From your computer'
    Filetype: 'File type'
    ListView: 'List View'
    NEWFOLDER: NewFolder
    SIZE: Size
    THUMBSDELETED: '{count} unused thumbnails have been deleted'
    TreeView: 'Tree View'
    Upload: Upload
    MENUTITLE: Files
  AssetAdmin_DeleteBatchAction:
    TITLE: 'Delete folders'
  AssetAdmin_Tools:
    FILTER: Filter
  AssetAdmin_left_ss:
    GO: Go
  AssetTableField:
    BACKLINKCOUNT: 'Used on:'
    PAGES: page(s)
  BackLink_Button_ss:
    Back: Back
  BrokenLinksReport:
    Any: Any
    BROKENLINKS: 'Broken links report'
    CheckSite: 'Check site'
    CheckSiteDropdownDraft: 'Draft Site'
    CheckSiteDropdownPublished: 'Published Site'
    ColumnDateLastModified: 'Date last modified'
    ColumnDateLastPublished: 'Date last published'
    ColumnProblemType: 'Problem type'
    ColumnURL: URL
    HasBrokenFile: 'has broken file'
    HasBrokenLink: 'has broken link'
    HasBrokenLinkAndFile: 'has broken link and file'
    HoverTitleEditPage: 'Edit page'
    PageName: 'Page name'
    ReasonDropdown: 'Problem to check'
    ReasonDropdownBROKENFILE: 'Broken file'
    ReasonDropdownBROKENLINK: 'Broken link'
    ReasonDropdownRPBROKENLINK: 'Redirector page pointing to non-existent page'
    ReasonDropdownVPBROKENLINK: 'Virtual page pointing to non-existent page'
    RedirectorNonExistent: 'redirector page pointing to non-existent page'
    VirtualPageNonExistent: 'virtual page pointing to non-existent page'
  CMSAddPageController:
    Title: 'Add page'
  CMSBatchActions:
    DELETED_DRAFT_PAGES: 'Deleted %d pages from draft site, %d failures'
    DELETED_PAGES: 'Deleted %d pages from published site, %d failures'
    DELETE_DRAFT_PAGES: 'Delete from draft site'
    DELETE_PAGES: 'Delete from published site'
    PUBLISHED_PAGES: 'Published %d pages, %d failures'
    PUBLISH_PAGES: Publish
    UNPUBLISHED_PAGES: 'Un-published %d pages'
    UNPUBLISH_PAGES: Un-publish
  CMSMain:
    ACCESS: 'Access to ''{title}'' section'
    ACCESS_HELP: 'Allow viewing of the section containing page tree and content. View and edit permissions can be handled through page specific dropdowns, as well as the separate "Content permissions".'
    AddNew: 'Add new page'
    AddNewButton: 'Add new'
    ChoosePageParentMode: 'Choose where to create this page'
    ChoosePageType: 'Choose page type'
    Create: Create
    DELETE: 'Delete draft'
    DELETEFP: Delete
    DESCREMOVED: 'and {count} descendants'
    DUPLICATED: 'Duplicated ''{title}'' successfully'
    DUPLICATEDWITHCHILDREN: 'Duplicated ''{title}'' and children successfully'
    EMAIL: Email
    EditTree: 'Edit Tree'
    ListFiltered: 'Filtered list.'
    NEWPAGE: 'New {pagetype}'
    PAGENOTEXISTS: 'This page doesn''t exist'
    PAGES: Pages
    PAGETYPEANYOPT: Any
    PAGETYPEOPT: 'Page Type'
    PUBALLCONFIRM: 'Please publish every page in the site, copying content stage to live'
    PUBALLFUN: '"Publish All" functionality'
    PUBALLFUN2: "Pressing this button will do the equivalent of going to every page and pressing \"publish\".  It's\n				intended to be used after there have been massive edits of the content, such as when the site was\n				first built."
    PUBPAGES: 'Done: Published {count} pages'
    PageAdded: 'Successfully created page'
    REMOVED: 'Deleted ''{title}''{description} from live site'
    REMOVEDPAGE: 'Removed ''{title}'' from the published site'
    REMOVEDPAGEFROMDRAFT: 'Removed ''%s'' from the draft site'
    RESTORE: Restore
    RESTORED: 'Restored ''{title}'' successfully'
    ROLLBACK: 'Roll back to this version'
    ROLLEDBACKPUBv2: 'Rolled back to published version.'
    ROLLEDBACKVERSIONv2: 'Rolled back to version #%d.'
    SAVE: Save
    SAVEDRAFT: 'Save draft'
    TabContent: Content
    TabHistory: History
    TabSettings: Settings
    TreeFiltered: 'Filtered tree.'
    TreeFilteredClear: 'Clear filter'
    MENUTITLE: 'Edit Page'
    AddPageRestriction: 'Note: Some page types are not allowed for this selection'
  CMSMain_left_ss:
<<<<<<< HEAD
    'APPLY FILTER': 'Apply Filter'
=======
    'APPLY_FILTER': 'Apply Filter'
>>>>>>> d0172867
    RESET: Reset
  CMSPageAddController:
    ParentMode_child: 'Under another page'
    ParentMode_top: 'Top level'
    MENUTITLE: 'Add page'
  CMSPageHistoryController:
    COMPAREMODE: 'Compare mode (select two)'
    COMPAREVERSIONS: 'Compare Versions'
    COMPARINGVERSION: 'Comparing versions {version1} and {version2}.'
    REVERTTOTHISVERSION: 'Revert to this version'
    SHOWUNPUBLISHED: 'Show unpublished versions'
    SHOWVERSION: 'Show Version'
    VIEW: view
    VIEWINGVERSION: 'Currently viewing version {version}.'
    MENUTITLE: History
    VIEWINGLATEST: 'Currently viewing the latest version.'
  CMSPageHistoryController_versions_ss:
    AUTHOR: Author
    NOTPUBLISHED: 'Not published'
    PUBLISHER: Publisher
    UNKNOWN: Unknown
    WHEN: When
  CMSPagesController:
    GalleryView: 'Gallery View'
    ListView: 'List View'
    MENUTITLE: Pages
    TreeView: 'Tree View'
  CMSPagesController_ContentToolbar_ss:
    ENABLEDRAGGING: 'Drag''n''drop'
    MULTISELECT: Multi-selection
  CMSPagesController_Tools_ss:
    FILTER: Filter
  CMSSearch:
    FILTERDATEFROM: From
    FILTERDATEHEADING: Date
    FILTERDATETO: To
    FILTERLABELTEXT: Content
  CMSSiteTreeFilter_ChangedPages:
    Title: 'Changed pages'
  CMSSiteTreeFilter_DeletedPages:
    Title: 'All pages, including deleted'
  CMSSiteTreeFilter_Search:
    Title: 'All pages'
  ContentControl:
    NOTEWONTBESHOWN: 'Note: this message will not be shown to your visitors'
  ContentController:
    ARCHIVEDSITE: 'Preview version'
    ARCHIVEDSITEFROM: 'Archived site from'
    CMS: CMS
    DRAFTSITE: 'Draft Site'
    DRAFT_SITE_ACCESS_RESTRICTION: 'You must log in with your CMS password in order to view the draft or archived content.  <a href="%s">Click here to go back to the published site.</a>'
    Email: Email
    INSTALL_SUCCESS: 'Installation Successful!'
    InstallFilesDeleted: 'Installation files have been successfully deleted.'
    InstallSecurityWarning: 'For security reasons you should now delete the install files, unless you are planning to reinstall later (<em>requires admin login, see above</em>). The web server also now only needs write access to the "assets" folder, you can remove write access from all other folders. <a href="{link}" style="text-align: center;">Click here to delete the install files.</a>'
    InstallSuccessCongratulations: 'SilverStripe has been successfully installed!'
    LOGGEDINAS: 'Logged in as'
    LOGIN: Login
    LOGOUT: 'Log out'
    NOTLOGGEDIN: 'Not logged in'
    PUBLISHEDSITE: 'Published Site'
    Password: Password
    PostInstallTutorialIntro: 'This website is a simplistic version of a SilverStripe 3 site. To extend this, please take a look at {link}.'
    StartEditing: 'You can start editing your content by opening <a href="{link}">the CMS</a>.'
    UnableDeleteInstall: 'Unable to delete installation files. Please delete the files below manually'
    VIEWPAGEIN: 'View Page in:'
    DRAFT: Draft
    PUBLISHED: Published
  ErrorPage:
    400: '400 - Bad Request'
    401: '401 - Unauthorized'
    403: '403 - Forbidden'
    404: '404 - Not Found'
    405: '405 - Method Not Allowed'
    406: '406 - Not Acceptable'
    407: '407 - Proxy Authentication Required'
    408: '408 - Request Timeout'
    409: '409 - Conflict'
    410: '410 - Gone'
    411: '411 - Length Required'
    412: '412 - Precondition Failed'
    413: '413 - Request Entity Too Large'
    414: '414 - Request-URI Too Long'
    415: '415 - Unsupported Media Type'
    416: '416 - Request Range Not Satisfiable'
    417: '417 - Expectation Failed'
    500: '500 - Internal Server Error'
    501: '501 - Not Implemented'
    502: '502 - Bad Gateway'
    503: '503 - Service Unavailable'
    504: '504 - Gateway Timeout'
    505: '505 - HTTP Version Not Supported'
    CODE: 'Error code'
    DEFAULTERRORPAGECONTENT: '<p>Sorry, it seems you were trying to access a page that doesn''t exist.</p><p>Please check the spelling of the URL you were trying to access and try again.</p>'
    DEFAULTERRORPAGETITLE: 'Page not found'
    DEFAULTSERVERERRORPAGECONTENT: '<p>Sorry, there was a problem with handling your request.</p>'
    DEFAULTSERVERERRORPAGETITLE: 'Server error'
    DESCRIPTION: 'Custom content for different error cases (e.g. "Page not found")'
    ERRORFILEPROBLEM: 'Error opening file "{filename}" for writing. Please check file permissions.'
    PLURALNAME: 'Error Pags'
    SINGULARNAME: 'Error Page'
  Folder:
    AddFolderButton: 'Add folder'
    DELETEUNUSEDTHUMBNAILS: 'Delete unused thumbnails'
    UNUSEDFILESTITLE: 'Unused files'
    UNUSEDTHUMBNAILSTITLE: 'Unused thumbnails'
    UploadFilesButton: Upload
  LeftAndMain:
    DELETED: Deleted.
    PreviewButton: Preview
    SAVEDUP: Saved.
    STATUSPUBLISHEDSUCCESS: 'Published ''{title}'' successfully'
    SearchResults: 'Search Results'
    VersionUnknown: Unknown
  Permission:
    CMS_ACCESS_CATEGORY: 'CMS Access'
  Permissions:
    CONTENT_CATEGORY: 'Content permissions'
    PERMISSIONS_CATEGORY: 'Roles and access permissions'
  RedirectorPage:
    DESCRIPTION: 'Redirects to a different internal page'
    HASBEENSETUP: 'A redirector page has been set up without anywhere to redirect to.'
    HEADER: 'This page will redirect users to another page'
    OTHERURL: 'Other website URL'
    PLURALNAME: 'Redirector Pags'
    REDIRECTTO: 'Redirect to'
    REDIRECTTOEXTERNAL: 'Another website'
    REDIRECTTOPAGE: 'A page on your website'
    SINGULARNAME: 'Redirector Page'
    YOURPAGE: 'Page on your website'
  ReportAdmin:
    ReportTitle: Title
    MENUTITLE: Reports
  ReportAdminForm:
    FILTERBY: 'Filter by'
  SearchForm:
    GO: Go
    SEARCH: Search
    SearchResults: 'Search Results'
  SideReport:
    BROKENFILES: 'Pages with broken files'
    BROKENLINKS: 'Pages with broken links'
    BROKENREDIRECTORPAGES: 'RedirectorPages pointing to deleted pages'
    BROKENVIRTUALPAGES: 'VirtualPages pointing to deleted pages'
    BrokenLinksGroupTitle: 'Broken links reports'
    ContentGroupTitle: 'Content reports'
    EMPTYPAGES: 'Pages with no content'
    LAST2WEEKS: 'Pages edited in the last 2 weeks'
    OtherGroupTitle: Other
    ParameterLiveCheckbox: 'Check live site'
    REPEMPTY: 'The {title} report is empty.'
  SilverStripeNavigatorLink:
    ShareInstructions: 'To share this page, copy and paste the link below.'
    ShareLink: 'Share link'
  SilverStripeNavigatorLinkl:
    CloseLink: Close
  SiteConfig:
    DEFAULTTHEME: '(Use default theme)'
    EDITHEADER: 'Who can edit pages on this site?'
    EDIT_PERMISSION: 'Manage site configuration'
    EDIT_PERMISSION_HELP: 'Ability to edit global access settings/top-level page permissions.'
    PLURALNAME: 'Site Configs'
    SINGULARNAME: 'Site Config'
    SITENAMEDEFAULT: 'Your Site Name'
    SITETAGLINE: 'Site Tagline/Slogan'
    SITETITLE: 'Site title'
    TABACCESS: Access
    TABMAIN: Main
    TAGLINEDEFAULT: 'your tagline here'
    THEME: Theme
    TOPLEVELCREATE: 'Who can create pages in the root of the site?'
    VIEWHEADER: 'Who can view pages on this site?'
  SiteTree:
    ACCESSANYONE: Anyone
    ACCESSHEADER: 'Who can view this page?'
    ACCESSLOGGEDIN: 'Logged-in users'
    ACCESSONLYTHESE: 'Only these people (choose from list)'
    ADDEDTODRAFTHELP: 'Page has not been published yet'
    ADDEDTODRAFTSHORT: Draft
    ALLOWCOMMENTS: 'Allow comments on this page?'
    APPEARSVIRTUALPAGES: 'This content also appears on the virtual pages in the {title} sections.'
    BUTTONCANCELDRAFT: 'Cancel draft changes'
    BUTTONCANCELDRAFTDESC: 'Delete your draft and revert to the currently published page'
    BUTTONSAVEPUBLISH: 'Save & publish'
    BUTTONUNPUBLISH: Unpublish
    BUTTONUNPUBLISHDESC: 'Remove this page from the published site'
    CREATED: 'Date Created'
    Comments: Comments
    Content: Content
    DEFAULTABOUTCONTENT: '<p>You can fill this page out with your own content, or delete it and create your own pages.<br /></p>'
    DEFAULTABOUTTITLE: 'About Us'
    DEFAULTCONTACTCONTENT: '<p>You can fill this page out with your own content, or delete it and create your own pages.<br /></p>'
    DEFAULTCONTACTTITLE: 'Contact Us'
    DEFAULTHOMECONTENT: '<p>Welcome to SilverStripe! This is the default homepage. You can edit this page by opening <a href="admin/">the CMS</a>. You can now access the <a href="http://doc.silverstripe.org">developer documentation</a>, or begin <a href="http://doc.silverstripe.org/doku.php?id=tutorials">the tutorials.</a></p>'
    DEFAULTHOMETITLE: Home
    DELETEDPAGEHELP: 'Page is no longer published'
    DELETEDPAGESHORT: Deleted
    DEPENDENT_NOTE: 'The following pages depend on this page. This includes virtual pages, redirector pages, and pages with content links.'
    DESCRIPTION: 'Generic content page'
    DependtPageColumnLinkType: 'Link type'
    DependtPageColumnURL: URL
    EDITANYONE: 'Anyone who can log-in to the CMS'
    EDITHEADER: 'Who can edit this page?'
    EDITONLYTHESE: 'Only these people (choose from list)'
    EDITORGROUPS: 'Editor Groups'
    EDIT_ALL_DESCRIPTION: 'Edit any page'
    EDIT_ALL_HELP: 'Ability to edit any page on the site, regardless of the settings on the Access tab.  Requires the "Access to ''Pages'' section" permission'
    Editors: 'Editors Groups'
    HASBROKENLINKS: 'This page has broken links.'
    HTMLEDITORTITLE: Content
    INHERIT: 'Inherit from parent page'
    LASTUPDATED: 'Last Updated'
    LINKCHANGENOTE: 'Changing this page''s link will also affect the links of all child pages.'
    MENUTITLE: 'Navigation label'
    METADESC: 'Meta Description'
    METADESCHELP: 'Search engines use this content for displaying search results (although it will not influence their ranking).'
    METAEXTRA: 'Custom Meta Tags'
    METAEXTRAHELP: 'HTML tags for additional meta information. For example &lt;meta name="customName" content="your custom content here" /&gt;'
    MODIFIEDONDRAFTHELP: 'Page has unpublished changes'
    MODIFIEDONDRAFTSHORT: Modified
    MetadataToggle: Metadata
    OBSOLETECLASS: 'This page is of obsolete type {type}. Saving will reset its type and you may lose data'
    PAGELOCATION: 'Page location'
    PAGETITLE: 'Page name'
    PAGETYPE: 'Page type'
    PARENTID: 'Parent page'
    PARENTTYPE: 'Page location'
    PARENTTYPE_ROOT: 'Top-level page'
    PARENTTYPE_SUBPAGE: 'Sub-page underneath a parent page'
    PERMISSION_GRANTACCESS_DESCRIPTION: 'Manage access rights for content'
    PERMISSION_GRANTACCESS_HELP: 'Allow setting of page-specific access restrictions in the "Pages" section.'
    PLURALNAME: Pages
    PageTypNotAllowedOnRoot: 'Page type "{type}" is not allowed on the root level'
    PageTypeNotAllowed: 'Page type "{type}" not allowed as child of this parent page'
    REMOVEDFROMDRAFTHELP: 'Page is published, but has been deleted from draft'
    REMOVEDFROMDRAFTSHORT: 'Removed from draft'
    REMOVE_INSTALL_WARNING: 'Warning: You should remove install.php from this SilverStripe install for security reasons.'
    REORGANISE_DESCRIPTION: 'Change site structure'
    REORGANISE_HELP: 'Rearrange pages in the site tree through drag&drop.'
    SHOWINMENUS: 'Show in menus?'
    SHOWINSEARCH: 'Show in search?'
    SINGULARNAME: Page
    TABBEHAVIOUR: Behavior
    TABCONTENT: 'Main Content'
    TABDEPENDENT: 'Dependent pages'
    TOPLEVEL: 'Site Content (Top Level)'
    TOPLEVELCREATORGROUPS: 'Top level creators'
    URLSegment: 'URL Segment'
    VIEWERGROUPS: 'Viewer Groups'
    VIEW_ALL_DESCRIPTION: 'View any page'
    VIEW_ALL_HELP: 'Ability to view any page on the site, regardless of the settings on the Access tab.  Requires the "Access to ''Pages'' section" permission'
    VIEW_DRAFT_CONTENT: 'View draft content'
    VIEW_DRAFT_CONTENT_HELP: 'Applies to viewing pages outside of the CMS in draft mode. Useful for external collaborators without CMS access.'
    Viewers: 'Viewers Groups'
    Visibility: Visibility
    has_one_Parent: 'Parent Page'
    many_many_BackLinkTracking: 'Backlink Tracking'
    many_many_ImageTracking: 'Image Tracking'
    many_many_LinkTracking: 'Link Tracking'
    BUTTONPUBLISHED: Published
    BUTTONSAVED: Saved
    GroupPlaceholder: 'Click to select group'
    LASTPUBLISHED: 'Last published'
    LASTSAVED: 'Last saved'
    MoreOptions: 'More options'
    NOTPUBLISHED: 'Not published'
  SiteTreeURLSegmentField:
    HelpChars: ' Special characters are automatically converted or removed.'
    EMPTY: 'Please enter a URL Segment or click cancel'
  StaticExporter:
    BASEURL: 'Base URL'
    EXPORTTO: 'Export to that folder'
    NAME: 'Static exporter'
  TableListField:
    SELECT: 'Select:'
  TableListField_ss:
    NOITEMSFOUND: 'No items found'
    SORTASC: 'Sort in ascending order'
    SORTDESC: 'Sort in descending order'
  TableListField_PageControls_ss:
    DISPLAYING: Displaying
    OF: of
    TO: to
    VIEWFIRST: 'View first'
    VIEWLAST: 'View last'
    VIEWNEXT: 'View next'
    VIEWPREVIOUS: 'View previous'
  TreeTools:
    DisplayLabel: 'Display:'
  ViewArchivedEmail_ss:
    CANACCESS: 'You can access the archived site at this link:'
    HAVEASKED: 'You have asked to view the content of our site on'
  VirtualPage:
    CHOOSE: 'Linked Page'
    DESCRIPTION: 'Displays the content of another page'
    EDITCONTENT: 'Edit content on linked page'
    HEADER: 'This is a virtual page'
    PLURALNAME: 'Virtual Pags'
    PageTypNotAllowedOnRoot: 'Original page type "{type}" is not allowed on the root level for this virtual page'
    SINGULARNAME: 'Virtual Page'
    EditLink: edit
    HEADERWITHLINK: 'This is a virtual page copying content from "{title}" ({link})'
  CMSFileAddController:
    MENUTITLE: Files
  CMSPageEditController:
    MENUTITLE: 'Edit Page'
  CMSPageSettingsController:
    MENUTITLE: 'Edit Page'
  CMSSettingsController:
    MENUTITLE: Settings
  SITETREE:
    VIRTUALPAGEDRAFTWARNING: 'Please publish the linked page in order to publish the virtual page'
    VIRTUALPAGEWARNING: 'Please choose a linked page and save first in order to publish this page'
    VIRTUALPAGEWARNINGSETTINGS: 'Please choose a linked page in the main content fields in order to publish'
  SilverStripeNavigator:
    ARCHIVED: Archived
  URLSegmentField:
    Cancel: Cancel
    Edit: Edit
    OK: OK<|MERGE_RESOLUTION|>--- conflicted
+++ resolved
@@ -113,11 +113,7 @@
     MENUTITLE: 'Edit Page'
     AddPageRestriction: 'Note: Some page types are not allowed for this selection'
   CMSMain_left_ss:
-<<<<<<< HEAD
-    'APPLY FILTER': 'Apply Filter'
-=======
     'APPLY_FILTER': 'Apply Filter'
->>>>>>> d0172867
     RESET: Reset
   CMSPageAddController:
     ParentMode_child: 'Under another page'
@@ -270,7 +266,7 @@
     ParameterLiveCheckbox: 'Check live site'
     REPEMPTY: 'The {title} report is empty.'
   SilverStripeNavigatorLink:
-    ShareInstructions: 'To share this page, copy and paste the link below.'
+    ShareInstructions: 'To share a this to this page, copy and paste the link below.'
     ShareLink: 'Share link'
   SilverStripeNavigatorLinkl:
     CloseLink: Close
