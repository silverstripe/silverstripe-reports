en:
  AssetAdmin:
    ADDFILES: 'Add Files'
    ALLOWEDEXTS: 'Allowed extensions'
    ActionAdd: 'Add folder'
    AppCategoryArchive: Archive
    AppCategoryAudio: Audio
    AppCategoryFlash: Flash
    AppCategoryImage: Image
    AppCategoryVideo: Video
    BackToFolder: 'Back to folder'
    CREATED: Date
    CurrentFolderOnly: 'Limit to current folder?'
    DetailsView: Details
    FILESYSTEMSYNCTITLE: 'Update the CMS database entries of files on the filesystem. Useful when new files have been uploaded outside of the CMS, e.g. through FTP.'
    FROMTHEINTERNET: 'From the internet'
    FROMYOURCOMPUTER: 'From your computer'
    Filetype: 'File type'
    ListView: 'List View'
    NEWFOLDER: NewFolder
    SIZE: Size
    THUMBSDELETED: '{count} unused thumbnails have been deleted'
    TreeView: 'Tree View'
    Upload: Upload
    MENUTITLE: Files
  AssetAdmin_DeleteBatchAction:
    TITLE: 'Delete folders'
  AssetAdmin_Tools.ss:
    FILTER: Filter
  AssetAdmin_left.ss:
    GO: Go
  BackLink_Button.ss:
    Back: Back
  BasicFieldsTestPage:
    DESCRIPTION: 'Generic content page'
  BigFamilyPage:
    DESCRIPTION: 'Generic content page'
  BrokenLinksReport:
    Any: Any
    BROKENLINKS: 'Broken links report'
    CheckSite: 'Check site'
    CheckSiteDropdownDraft: 'Draft Site'
    CheckSiteDropdownPublished: 'Published Site'
    ColumnDateLastModified: 'Date last modified'
    ColumnDateLastPublished: 'Date last published'
    ColumnProblemType: 'Problem type'
    ColumnURL: URL
    HasBrokenFile: 'has broken file'
    HasBrokenLink: 'has broken link'
    HasBrokenLinkAndFile: 'has broken link and file'
    HoverTitleEditPage: 'Edit page'
    PageName: 'Page name'
    ReasonDropdown: 'Problem to check'
    ReasonDropdownBROKENFILE: 'Broken file'
    ReasonDropdownBROKENLINK: 'Broken link'
    ReasonDropdownRPBROKENLINK: 'Redirector page pointing to non-existent page'
    ReasonDropdownVPBROKENLINK: 'Virtual page pointing to non-existent page'
    RedirectorNonExistent: 'redirector page pointing to non-existent page'
    VirtualPageNonExistent: 'virtual page pointing to non-existent page'
  CMSAddPageController:
    Title: 'Add page'
  CMSBatchActions:
    DELETE_DRAFT_PAGES: 'Delete from draft site'
    DELETE_PAGES: 'Delete from published site'
    PUBLISHED_PAGES: 'Published %d pages, %d failures'
    PUBLISH_PAGES: Publish
    UNPUBLISHED_PAGES: 'Un-published %d pages'
    UNPUBLISH_PAGES: Un-publish
  CMSMain:
    ACCESS: 'Access to ''{title}'' section'
    ACCESS_HELP: 'Allow viewing of the section containing page tree and content. View and edit permissions can be handled through page specific dropdowns, as well as the separate "Content permissions".'
    AddNew: 'Add new page'
    AddNewButton: 'Add new'
    ChoosePageParentMode: 'Choose where to create this page'
    ChoosePageType: 'Choose page type'
    Create: Create
    DELETE: 'Delete draft'
    DELETEFP: Delete
    DESCREMOVED: 'and {count} descendants'
    EMAIL: Email
    NEW: 'New '
    PAGENOTEXISTS: 'This page doesn''t exist'
    PAGES: Pages
    PAGETYPEANYOPT: Any
    PAGETYPEOPT: 'Page Type'
    PUBALLCONFIRM: 'Please publish every page in the site, copying content stage to live'
    PUBALLFUN: '"Publish All" functionality'
    PUBALLFUN2: "Pressing this button will do the equivalent of going to every page and pressing \"publish\".  It's\n				intended to be used after there have been massive edits of the content, such as when the site was\n				first built."
    PUBPAGES: 'Done: Published {count} pages'
    REMOVED: 'Deleted ''{title}''{additionalinfo} from live site'
    REMOVEDPAGE: 'Removed ''{title}'' from the published site'
    REMOVEDPAGEFROMDRAFT: 'Removed ''{title}'' from the draft site'
    RESTORE: Restore
    RESTORED: 'Restored ''{title}'' successfully'
    ROLLBACK: 'Roll back to this version'
    ROLLEDBACKPUB: 'Rolled back to published version. New version number is #{version}'
    ROLLEDBACKVERSION: 'Rolled back to version #%d.  New version number is #%d'
    SAVE: Save
    SAVEDRAFT: 'Save Draft'
    TabContent: Content
    TabHistory: History
    TabSettings: Settings
    MENUTITLE: 'Edit Page'
  CMSMain_left.ss:
    'APPLY FILTER': 'Apply Filter'
    RESET: Reset
  CMSPageAddController:
    ParentMode_child: 'Under another page'
    ParentMode_top: 'Top level'
    MENUTITLE: 'Add page'
  CMSPageHistoryController:
    COMPAREMODE: 'Compare mode (select two)'
    COMPAREVERSIONS: 'Compare Versions'
    COMPARINGVERSION: 'Comparing versions {version1} and {version2}.'
    REVERTTOTHISVERSION: 'Revert to this version'
    SHOWUNPUBLISHED: 'Show unpublished versions'
    SHOWVERSION: 'Show Version'
    VIEW: view
    VIEWINGVERSION: 'Currently viewing version {version}.'
    MENUTITLE: History
  CMSPageHistoryController_versions.ss:
    AUTHOR: Author
    NOTPUBLISHED: 'Not published'
    PUBLISHER: Publisher
    UNKNOWN: Unknown
    WHEN: When
  CMSPagesController:
    GalleryView: 'Gallery View'
    ListView: 'List View'
    MENUTITLE: Pages
    TreeView: 'Tree View'
  CMSPagesController_ContentToolbar.ss:
    ENABLEDRAGGING: 'Drag''n''drop'
    MULTISELECT: Multi-selection
  CMSPagesController_Tools.ss:
    FILTER: Filter
  CMSSearch:
    FILTERDATEFROM: From
    FILTERDATEHEADING: Date
    FILTERDATETO: To
    FILTERLABELTEXT: Content
  CMSSiteTreeFilter_ChangedPages:
    Title: 'Changed pages'
  CMSSiteTreeFilter_DeletedPages:
    Title: 'All pages, including deleted'
  CMSSiteTreeFilter_Search:
    Title: 'All pages'
  ContentControl:
    NOTEWONTBESHOWN: 'Note: this message will not be shown to your visitors'
  ContentController:
    ARCHIVEDSITE: 'Archived Site'
    ARCHIVEDSITEFROM: 'Archived site from'
    CMS: CMS
    DRAFTSITE: 'Draft Site'
    DRAFT_SITE_ACCESS_RESTRICTION: 'You must log in with your CMS password in order to view the draft or archived content.  <a href="%s">Click here to go back to the published site.</a>'
    Email: Email
    InstallFilesDeleted: 'Installation files have been successfully deleted.'
    InstallSecurityWarning: 'For security reasons you should now delete the install files, unless you are planning to reinstall later (<em>requires admin login, see above</em>). The web server also now only needs write access to the "assets" folder, you can remove write access from all other folders. <a href="{link}" style="text-align: center;">Click here to delete the install files.</a>'
    InstallSuccessCongratulations: 'SilverStripe has been successfully installed.'
    LOGGEDINAS: 'Logged in as'
    LOGIN: Login
    LOGOUT: 'Log out'
    NOTLOGGEDIN: 'Not logged in'
    PUBLISHEDSITE: 'Published Site'
    Password: Password
    PostInstallTutorialIntro: 'This website is a simplistic version of a SilverStripe 2 site. To extend this, please take a look at {link}.'
    StartEditing: 'You can start editing your site\''s content by opening <a href="{link}">the CMS</a>.'
    UnableDeleteInstall: 'Unable to delete installation files. Please delete the files below manually'
    VIEWPAGEIN: 'View Page in:'
  ErrorPage:
    400: '400 - Bad Request'
    401: '401 - Unauthorized'
    403: '403 - Forbidden'
    404: '404 - Not Found'
    405: '405 - Method Not Allowed'
    406: '406 - Not Acceptable'
    407: '407 - Proxy Authentication Required'
    408: '408 - Request Timeout'
    409: '409 - Conflict'
    410: '410 - Gone'
    411: '411 - Length Required'
    412: '412 - Precondition Failed'
    413: '413 - Request Entity Too Large'
    414: '414 - Request-URI Too Long'
    415: '415 - Unsupported Media Type'
    416: '416 - Request Range Not Satisfiable'
    417: '417 - Expectation Failed'
    500: '500 - Internal Server Error'
    501: '501 - Not Implemented'
    502: '502 - Bad Gateway'
    503: '503 - Service Unavailable'
    504: '504 - Gateway Timeout'
    505: '505 - HTTP Version Not Supported'
    CODE: 'Error code'
    DEFAULTERRORPAGECONTENT: '<p>Sorry, it seems you were trying to access a page that doesn''t exist.</p><p>Please check the spelling of the URL you were trying to access and try again.</p>'
    DEFAULTERRORPAGETITLE: 'Page not found'
    DEFAULTSERVERERRORPAGECONTENT: '<p>Sorry, there was a problem with handling your request.</p>'
    DEFAULTSERVERERRORPAGETITLE: 'Server error'
    DESCRIPTION: 'Custom content for different error cases (e.g. "Page not found")'
    ERRORFILEPROBLEM: 'Error opening file "{filename}" for writing. Please check file permissions.'
  Folder:
    AddFolderButton: 'Add folder'
    DELETEUNUSEDTHUMBNAILS: 'Delete unused thumbnails'
    UNUSEDFILESTITLE: 'Unused files'
    UNUSEDTHUMBNAILSTITLE: 'Unused thumbnails'
    UploadFilesButton: Upload
  GridFieldTestPage:
    DESCRIPTION: 'Generic content page'
  LeftAndMain:
    PreviewButton: Preview
    STATUSPUBLISHEDSUCCESS: 'Published ''{title}'' successfully'
    SearchResults: 'Search Results'
    VersionUnknown: Unknown
  LegacyTableFieldsTestPage:
    DESCRIPTION: 'Generic content page'
  MyNonRootPage:
    DESCRIPTION: 'Generic content page'
  MyOtherPage:
    DESCRIPTION: 'Generic content page'
  MyPage:
    DESCRIPTION: 'Generic content page'
  MyRandomPage:
    DESCRIPTION: 'Generic content page'
  Page:
    DESCRIPTION: 'Generic content page'
  Permission:
    CMS_ACCESS_CATEGORY: 'CMS Access'
  Permissions:
    CONTENT_CATEGORY: 'Content permissions'
    PERMISSIONS_CATEGORY: 'Roles and access permissions'
  RedirectorPage:
    DESCRIPTION: 'Redirects to a different internal page'
    HASBEENSETUP: 'A redirector page has been set up without anywhere to redirect to.'
    HEADER: 'This page will redirect users to another page'
    OTHERURL: 'Other website URL'
    REDIRECTTO: 'Redirect to'
    REDIRECTTOEXTERNAL: 'Another website'
    REDIRECTTOPAGE: 'A page on your website'
    YOURPAGE: 'Page on your website'
  RelationFieldsTestPage:
    DESCRIPTION: 'Generic content page'
  ReportAdminForm:
    FILTERBY: 'Filter by'
  SearchForm:
    GO: Go
    SEARCH: Search
    SearchResults: 'Search Results'
  SideReport:
    BROKENFILES: 'Pages with broken files'
    BROKENLINKS: 'Pages with broken links'
    BROKENREDIRECTORPAGES: 'RedirectorPages pointing to deleted pages'
    BROKENVIRTUALPAGES: 'VirtualPages pointing to deleted pages'
    BrokenLinksGroupTitle: 'Broken links reports'
    ContentGroupTitle: 'Content reports'
    EMPTYPAGES: 'Pages with no content'
    LAST2WEEKS: 'Pages edited in the last 2 weeks'
    OtherGroupTitle: Other
    ParameterLiveCheckbox: 'Check live site'
    REPEMPTY: 'The {title} report is empty.'
  SilverStripeNavigatorLink:
    ShareInstructions: 'To share a this to this page, copy and paste the link below.'
    ShareLink: 'Share link'
  SilverStripeNavigatorLinkl:
    CloseLink: Close
  SiteConfig:
    DEFAULTTHEME: '(Use default theme)'
    EDITHEADER: 'Who can edit pages on this site?'
    EDIT_PERMISSION: 'Manage site configuration'
    EDIT_PERMISSION_HELP: 'Ability to edit global access settings/top-level page permissions.'
    SITENAMEDEFAULT: 'Your Site Name'
    SITETAGLINE: 'Site Tagline/Slogan'
    SITETITLE: 'Site title'
    TABACCESS: Access
    TABMAIN: Main
    TAGLINEDEFAULT: 'your tagline here'
    THEME: Theme
    TOPLEVELCREATE: 'Who can create pages in the root of the site?'
    VIEWHEADER: 'Who can view pages on this site?'
  SiteTree:
    ACCESSANYONE: Anyone
    ACCESSHEADER: 'Who can view this page?'
    ACCESSLOGGEDIN: 'Logged-in users'
    ACCESSONLYTHESE: 'Only these people (choose from list)'
    ADDEDTODRAFTHELP: 'Page has not been published yet'
    ADDEDTODRAFTSHORT: Draft
    ALLOWCOMMENTS: 'Allow comments on this page?'
    APPEARSVIRTUALPAGES: 'This content also appears on the virtual pages in the {title} sections.'
    BUTTONCANCELDRAFT: 'Cancel draft changes'
    BUTTONCANCELDRAFTDESC: 'Delete your draft and revert to the currently published page'
    BUTTONSAVEPUBLISH: 'Save & Publish'
    BUTTONUNPUBLISH: Unpublish
    BUTTONUNPUBLISHDESC: 'Remove this page from the published site'
    CHANGETO: 'Change to "%s"'
    CREATED: 'Date Created'
    Comments: Comments
    Content: Content
    DEFAULTABOUTCONTENT: '<p>You can fill this page out with your own content, or delete it and create your own pages.<br /></p>'
    DEFAULTABOUTTITLE: 'About Us'
    DEFAULTCONTACTCONTENT: '<p>You can fill this page out with your own content, or delete it and create your own pages.<br /></p>'
    DEFAULTCONTACTTITLE: 'Contact Us'
    DEFAULTHOMECONTENT: '<p>Welcome to SilverStripe! This is the default homepage. You can edit this page by opening <a href="admin/">the CMS</a>. You can now access the <a href="http://doc.silverstripe.org">developer documentation</a>, or begin <a href="http://doc.silverstripe.org/doku.php?id=tutorials">the tutorials.</a></p>'
    DEFAULTHOMETITLE: Home
    DELETEDPAGEHELP: 'Page is no longer published'
    DELETEDPAGESHORT: Deleted
    DEPENDENT_NOTE: 'The following pages depend on this page. This includes virtual pages, redirector pages, and pages with content links.'
    DependtPageColumnLinkType: 'Link type'
    DependtPageColumnURL: URL
    EDITANYONE: 'Anyone who can log-in to the CMS'
    EDITHEADER: 'Who can edit this page?'
    EDITONLYTHESE: 'Only these people (choose from list)'
    EDITORGROUPS: 'Editor Groups'
    EDIT_ALL_DESCRIPTION: 'Edit any page'
    EDIT_ALL_HELP: 'Ability to edit any page on the site, regardless of the settings on the Access tab.  Requires the "Access to ''Pages'' section" permission'
    Editors: 'Editors Groups'
    HASBROKENLINKS: 'This page has broken links.'
    HTMLEDITORTITLE: Content
    INHERIT: 'Inherit from parent page'
    LASTUPDATED: 'Last Updated'
    LINKCHANGENOTE: 'Changing this page''s link will also affect the links of all child pages.'
    MENUTITLE: 'Navigation label'
    METADESC: 'Meta Description'
    METAEXTRA: 'Custom Meta Tags'
    METAKEYWORDS: 'Meta Keywords'
    METATITLE: 'Meta Title'
    MODIFIEDONDRAFTHELP: 'Page has unpublished changes'
    MODIFIEDONDRAFTSHORT: Modified
    PAGELOCATION: 'Page location'
    PAGETITLE: 'Page name'
    PAGETYPE: 'Page type'
    PARENTID: 'Parent page'
    PARENTTYPE: 'Page location'
    PARENTTYPE_ROOT: 'Top-level page'
    PARENTTYPE_SUBPAGE: 'Sub-page underneath a parent page'
    PERMISSION_GRANTACCESS_DESCRIPTION: 'Manage access rights for content'
    PERMISSION_GRANTACCESS_HELP: 'Allow setting of page-specific access restrictions in the "Pages" section.'
    PLURALNAME: 'Site Tres'
<<<<<<< HEAD
    PageTypNotAllowedOnRoot: 'Page type "%s" is not allowed on the root level'
    PageTypeNotAllowed: 'Page type "%s" not allowed as child of this parent page'
=======
    PageTypNotAllowedOnRoot: 'Page type "{type}" is not allowed on the root level'
    PageTypeNotAllowed: 'Page type "{type}" not allowed as child of this parent page'
>>>>>>> 38f1236b
    REMOVEDFROMDRAFTHELP: 'Page is published, but has been deleted from draft'
    REMOVEDFROMDRAFTSHORT: 'Removed from draft'
    REMOVE_INSTALL_WARNING: 'Warning: You should remove install.php from this SilverStripe install for security reasons.'
    REORGANISE_DESCRIPTION: 'Change site structure'
    REORGANISE_HELP: 'Rearrange pages in the site tree through drag&drop.'
    SHOWINMENUS: 'Show in menus?'
    SHOWINSEARCH: 'Show in search?'
    SINGULARNAME: 'Site Tree'
    TABACCESS: Access
    TABBEHAVIOUR: Behavior
    TABCONTENT: 'Main Content'
    TABDEPENDENT: 'Dependent pages'
    TABMETA: Metadata
    TOPLEVEL: 'Site Content (Top Level)'
    TOPLEVELCREATORGROUPS: 'Top level creators'
    URLSegment: 'URL Segment'
    VIEWERGROUPS: 'Viewer Groups'
    VIEW_ALL_DESCRIPTION: 'View any page'
    VIEW_ALL_HELP: 'Ability to view any page on the site, regardless of the settings on the Access tab.  Requires the "Access to Site Content" permission'
    VIEW_DRAFT_CONTENT: 'View draft content'
    VIEW_DRAFT_CONTENT_HELP: 'Applies to viewing pages outside of the CMS in draft mode. Useful for external collaborators without CMS access.'
    Viewers: 'Viewers Groups'
    Visibility: Visibility
    has_one_Parent: 'Parent Page'
    many_many_BackLinkTracking: 'Backlink Tracking'
    many_many_ImageTracking: 'Image Tracking'
    many_many_LinkTracking: 'Link Tracking'
  StaticExporter:
    BASEURL: 'Base URL'
    EXPORTTO: 'Export to that folder'
    NAME: 'Static exporter'
  TableListField:
    SELECT: 'Select:'
  TableListField.ss:
    SORTASC: 'Sort in ascending order'
    SORTDESC: 'Sort in descending order'
  TableListField_PageControls.ss:
    VIEWFIRST: 'View first'
    VIEWLAST: 'View last'
    VIEWNEXT: 'View next'
    VIEWPREVIOUS: 'View previous'
  TestFileUploadPage:
    DESCRIPTION: 'Generic content page'
  TestPage:
    DESCRIPTION: 'Generic content page'
  TreeTools:
    DisplayLabel: 'Display:'
  ViewArchivedEmail.ss:
    CANACCESS: 'You can access the archived site at this link:'
    HAVEASKED: 'You have asked to view the content of our site on'
  VirtualPage:
    CHOOSE: 'Choose a page to link to'
    DESCRIPTION: 'Displays the content of another page'
    EDITCONTENT: 'click here to edit the content'
    HEADER: 'This is a virtual page'
    PLURALNAME: 'Virtual Pags'
    PageTypNotAllowedOnRoot: 'Original page type "{type}" is not allowed on the root level for this virtual page'
    SINGULARNAME: 'Virtual Page'
  cms:
    FILESYSTEMSYNC: 'Sync files'
  CMSFileAddController:
    MENUTITLE: Files
  CMSPageEditController:
    MENUTITLE: 'Edit Page'
  CMSPageSettingsController:
    MENUTITLE: 'Edit Page'
  CMSSettingsController:
    MENUTITLE: Settings
  ReportAdmin:
    MENUTITLE: Reports<|MERGE_RESOLUTION|>--- conflicted
+++ resolved
@@ -334,13 +334,8 @@
     PERMISSION_GRANTACCESS_DESCRIPTION: 'Manage access rights for content'
     PERMISSION_GRANTACCESS_HELP: 'Allow setting of page-specific access restrictions in the "Pages" section.'
     PLURALNAME: 'Site Tres'
-<<<<<<< HEAD
-    PageTypNotAllowedOnRoot: 'Page type "%s" is not allowed on the root level'
-    PageTypeNotAllowed: 'Page type "%s" not allowed as child of this parent page'
-=======
     PageTypNotAllowedOnRoot: 'Page type "{type}" is not allowed on the root level'
     PageTypeNotAllowed: 'Page type "{type}" not allowed as child of this parent page'
->>>>>>> 38f1236b
     REMOVEDFROMDRAFTHELP: 'Page is published, but has been deleted from draft'
     REMOVEDFROMDRAFTSHORT: 'Removed from draft'
     REMOVE_INSTALL_WARNING: 'Warning: You should remove install.php from this SilverStripe install for security reasons.'
