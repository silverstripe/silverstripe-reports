--- conflicted
+++ resolved
@@ -165,11 +165,7 @@
   CMSSiteTreeFilter_Search:
     Title: 'All pages'
   CaseStudy:
-<<<<<<< HEAD
-    DESCRIPTION: 'Case study page to feature work examples'
-=======
     DESCRIPTION: 'Case study page to fature work examples'
->>>>>>> e2faa6fb
   ContentControl:
     NOTEWONTBESHOWN: 'Note: this message will not be shown to your visitors'
   ContentController:
