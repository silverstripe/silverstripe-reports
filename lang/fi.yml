--- conflicted
+++ resolved
@@ -27,11 +27,7 @@
   AssetAdmin_DeleteBatchAction:
     TITLE: 'Poista kansiot'
   AssetAdmin_Tools.ss:
-<<<<<<< HEAD
-    FILTER: Filter
-=======
     FILTER: Suodatin
->>>>>>> e2faa6fb
   AssetAdmin_left.ss:
     GO: Siirry
   AssetTableField:
@@ -239,11 +235,7 @@
     SearchResults: Hakutulokset
     VersionUnknown: Tuntematon
   LegacyTableFieldsTestPage:
-<<<<<<< HEAD
-    DESCRIPTION: 'Generic content page'
-=======
     DESCRIPTION: 'Yleinen sisältösivu'
->>>>>>> e2faa6fb
   Page:
     DESCRIPTION: 'Generic content page'
   Permission:
@@ -261,11 +253,7 @@
     REDIRECTTOPAGE: 'Sivu verkkosivustollasi'
     YOURPAGE: 'Sivu verkkosivustollasi'
   RelationFieldsTestPage:
-<<<<<<< HEAD
-    DESCRIPTION: 'Generic content page'
-=======
     DESCRIPTION: 'Yleinen sisältösivu'
->>>>>>> e2faa6fb
   ReportAdmin:
     MENUTITLE: Raportit
   ReportAdminForm:
