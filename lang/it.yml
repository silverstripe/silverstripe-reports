it:
  AssetAdmin:
    ADDFILES: 'Aggiungi File'
    ALLOWEDEXTS: 'Estensioni consentite'
    ActionAdd: 'Aggiungi cartella'
    AppCategoryArchive: Archivia
    AppCategoryAudio: Audio
    AppCategoryFlash: Flash
    AppCategoryImage: Immagine
    AppCategoryVideo: Video
    BackToFolder: 'Torna alla cartella'
    CREATED: 'Data creazione'
    CurrentFolderOnly: 'Limita alla cartella corrente?'
    DetailsView: Dettagli
    FILES: Files
    FILESYSTEMSYNCTITLE: 'Aggiorna il database dei file. Utile quando nuovi file sono stati caricati fuori dal CMS, es. via FTP.'
    FROMTHEINTERNET: 'Da Internet'
    FROMYOURCOMPUTER: 'Dal tuo computer'
    Filetype: 'Tipo di file'
    ListView: 'Visualizzazione a lista'
    MENUTITLE: Files
    NEWFOLDER: NuovaCartella
    SIZE: Dimensione
    THUMBSDELETED: '{count} miniature inutilizzate sono state eliminate'
    TreeView: 'Visualizzazione a albero'
    Upload: Carica
  AssetAdmin_DeleteBatchAction:
<<<<<<< HEAD
    TITLE: 'Elimina cartelle'
=======
    TITLE: 'Delete folders'
>>>>>>> e2faa6fb
  AssetAdmin_Tools.ss:
    FILTER: Filter
  AssetAdmin_left.ss:
    GO: Vai
  AssetTableField:
<<<<<<< HEAD
    BACKLINKCOUNT: 'Usato in:'
    PAGES: pagina/e
  BackLink_Button.ss:
    Back: Indietro
=======
    BACKLINKCOUNT: 'Used on:'
    PAGES: page(s)
  BackLink_Button.ss:
    Back: Back
>>>>>>> e2faa6fb
  BasicFieldsTestPage:
    DESCRIPTION: 'Generic content page'
  BigFamilyPage:
    DESCRIPTION: 'Generic content page'
  BrokenLinksReport:
    Any: Qualsiasi
    BROKENLINKS: 'Report links non funzionanti'
    CheckSite: 'Verifica sito'
    CheckSiteDropdownDraft: 'Sito Bozza'
    CheckSiteDropdownPublished: 'Sito Pubblicato'
    ColumnDateLastModified: 'Data ultima modifica'
    ColumnDateLastPublished: 'Data ultima pubblicazione'
    ColumnProblemType: 'Tipologia Problema'
    ColumnURL: URL
    HasBrokenFile: 'ha un file non funzionante'
    HasBrokenLink: 'ha un link non funzionante'
    HasBrokenLinkAndFile: 'ha link e file non funzionanti'
    HoverTitleEditPage: 'Modifica pagina'
    PageName: 'Nome pagina'
    ReasonDropdown: 'Problemi da verificare'
    ReasonDropdownBROKENFILE: 'File non funzionante'
    ReasonDropdownBROKENLINK: 'Link non funzionante'
<<<<<<< HEAD
    ReasonDropdownRPBROKENLINK: 'Pagina di redirezione che punta a una pagina che non esiste'
    ReasonDropdownVPBROKENLINK: 'Pagina virtuale che punta a una pagina che non esiste'
    RedirectorNonExistent: 'pagina di redirezione che punta a una pagina che non esiste'
    VirtualPageNonExistent: 'pagina virtuale che punta a una pagina che non esiste'
=======
    ReasonDropdownRPBROKENLINK: 'Redirector page pointing to non-existent page'
    ReasonDropdownVPBROKENLINK: 'Virtual page pointing to non-existent page'
    RedirectorNonExistent: 'redirector page pointing to non-existent page'
    VirtualPageNonExistent: 'virtual page pointing to non-existent page'
>>>>>>> e2faa6fb
  CMSAddPageController:
    Title: 'Aggiungi pagina'
  CMSBatchActions:
    DELETED_DRAFT_PAGES: 'Eliminate %d pagine dal sito bozza, %d non a buon fine'
    DELETED_PAGES: 'Eliminate %d pagine dal sito pubblicato, %d non a buon fine'
    DELETE_DRAFT_PAGES: 'Elimina dal sito bozza'
    DELETE_PAGES: 'Eliminata dal sito pubblicato'
    PUBLISHED_PAGES: 'Pubblicate %d pagine, %d non a buon fine'
    PUBLISH_PAGES: Pubblica
    UNPUBLISHED_PAGES: '%d pagine non pubblicate'
    UNPUBLISH_PAGES: 'Non pubblicare'
  CMSFileAddController:
    MENUTITLE: Files
  CMSMain:
    ACCESS: 'Accesso alla sezione ''{title}'''
    ACCESS_HELP: 'Consente la visualizzazione della sezione con l''albero delle pagine e i contenuti. I permessi di visualizzazione e modifica possono essere gestiti attraverso menù a tendina specifici della pagina, come dai separati "Permessi sui contenuti".'
    AddNew: 'Aggiungi nuova pagina'
    AddNewButton: 'Aggiungi nuova'
    ChoosePageParentMode: 'Scegli dove creare questa pagina'
    ChoosePageType: 'Scegli tipo di pagina'
    Create: Crea
    DELETE: 'Elimina dal sito bozza'
    DELETEFP: 'Elimina dal sito pubblicato'
    DESCREMOVED: 'e {count} discendenti'
    EMAIL: Email
<<<<<<< HEAD
    EditTree: 'Modifica albero'
    ListFiltered: 'Lista filtrata.'
    MENUTITLE: 'Modifica pagina'
=======
    EditTree: 'Edit Tree'
    ListFiltered: 'Filtered list.'
    MENUTITLE: 'Edit Page'
>>>>>>> e2faa6fb
    NEW: Nuova
    PAGENOTEXISTS: 'Questa pagina non esiste'
    PAGES: Pagine
    PAGETYPEANYOPT: Qualsiasi
    PAGETYPEOPT: 'Tipo di pagina'
    PUBALLCONFIRM: 'Per favore pubblica ogni singola pagina nel sito, copiando i contenuti in ''stage'' su ''live''.'
    PUBALLFUN: 'Funzione "Pubblica tutto"'
    PUBALLFUN2: 'Cliccare questo bottone equivale ad accedere a tutte le pagine e cliccare ''pubblica''. Tale bottone è inteso per essere utilizzato dopo aver apportato modifiche di massa ai contenuti, come nella prima pubblicazione del sito.'
    PUBPAGES: 'Fatto: Pubblicate {count} pagine'
    PageAdded: 'Pagina creata con successo'
    REMOVED: 'Cancellato ''%s''%s dal sito produzione'
    REMOVEDPAGE: 'Eliminata ''{title}'' dal sito pubblicato'
    REMOVEDPAGEFROMDRAFT: 'Cacellato ''%s'' dal sito bozza'
    RESTORE: Ripristina
    RESTORED: 'Ripristinata ''{title}'' con successo'
    ROLLBACK: 'Ripristina a questa versione'
    ROLLEDBACKPUB: 'Ripristinata la versione pubblicata. Il nuovo numero di versione è #{version}'
    ROLLEDBACKVERSION: 'Ripristinata la versione #%d. Il nuovo numero di versione è #%d'
    SAVE: Salva
<<<<<<< HEAD
    SAVEDRAFT: 'Salva bozza'
    TabContent: Contenuto
    TabHistory: Archivio
    TabSettings: Impostazioni
    TreeFiltered: 'Albero filtrato.'
    TreeFilteredClear: 'Azzera filtro'
  CMSMain_left.ss:
    'APPLY FILTER': 'Applica filtro'
    RESET: Azzera
=======
    SAVEDRAFT: 'Save Draft'
    TabContent: Content
    TabHistory: History
    TabSettings: Settings
    TreeFiltered: 'Filtered tree.'
    TreeFilteredClear: 'Clear filter'
  CMSMain_left.ss:
    'APPLY FILTER': 'Apply Filter'
    RESET: Reset
>>>>>>> e2faa6fb
  CMSPageAddController:
    MENUTITLE: 'Aggiungi pagina'
    ParentMode_child: 'Sotto un''altra pagina'
    ParentMode_top: 'Primo livello'
  CMSPageEditController:
    MENUTITLE: 'Modifica pagina'
  CMSPageHistoryController:
<<<<<<< HEAD
    COMPAREMODE: 'Modalità confronto (selezionane due)'
    COMPAREVERSIONS: 'Confronta versioni'
    COMPARINGVERSION: 'Confronto versioni {version1} e {version2}.'
    MENUTITLE: Archivio
    REVERTTOTHISVERSION: 'Ripristina a questa versione'
    SHOWUNPUBLISHED: 'Mostra versioni non pubblicate'
    SHOWVERSION: 'Mostra versione'
    VIEW: vista
    VIEWINGVERSION: 'Versione attualmente visualizzata {version}.'
  CMSPageHistoryController_versions.ss:
    AUTHOR: Autore
    NOTPUBLISHED: 'Non pubblicato'
    PUBLISHER: Editore
    UNKNOWN: Sconosciuto
    WHEN: Quando
=======
    COMPAREMODE: 'Compare mode (select two)'
    COMPAREVERSIONS: 'Compare Versions'
    COMPARINGVERSION: 'Comparing versions {version1} and {version2}.'
    MENUTITLE: History
    REVERTTOTHISVERSION: 'Revert to this version'
    SHOWUNPUBLISHED: 'Show unpublished versions'
    SHOWVERSION: 'Show Version'
    VIEW: view
    VIEWINGVERSION: 'Currently viewing version {version}.'
  CMSPageHistoryController_versions.ss:
    AUTHOR: Author
    NOTPUBLISHED: 'Not published'
    PUBLISHER: Publisher
    UNKNOWN: Unknown
    WHEN: When
>>>>>>> e2faa6fb
  CMSPageSettingsController:
    MENUTITLE: 'Modifica pagina'
  CMSPagesController:
<<<<<<< HEAD
    GalleryView: 'Visualizzazione a galleria'
    ListView: 'Visualizzazione a lista'
    MENUTITLE: Pagine
    TreeView: 'Visualizzazione a albero'
  CMSPagesController_ContentToolbar.ss:
    ENABLEDRAGGING: 'Drag''n''drop'
    MULTISELECT: 'Selezione multipla'
  CMSPagesController_Tools.ss:
    FILTER: Filtra
=======
    GalleryView: 'Gallery View'
    ListView: 'List View'
    MENUTITLE: Pages
    TreeView: 'Tree View'
  CMSPagesController_ContentToolbar.ss:
    ENABLEDRAGGING: 'Drag''n''drop'
    MULTISELECT: Multi-selection
  CMSPagesController_Tools.ss:
    FILTER: Filter
>>>>>>> e2faa6fb
  CMSSearch:
    FILTERDATEFROM: Da
    FILTERDATEHEADING: Data
    FILTERDATETO: A
    FILTERLABELTEXT: Contenuto
  CMSSettingsController:
<<<<<<< HEAD
    MENUTITLE: Impostazioni
  CMSSiteTreeFilter_ChangedPages:
    Title: 'Pagine cambiate'
=======
    MENUTITLE: Settings
  CMSSiteTreeFilter_ChangedPages:
    Title: 'Changed pages'
>>>>>>> e2faa6fb
  CMSSiteTreeFilter_DeletedPages:
    Title: 'Tutte le pagine, eliminate incluse'
  CMSSiteTreeFilter_Search:
<<<<<<< HEAD
    Title: 'Tutte le pagine'
=======
    Title: 'All pages'
>>>>>>> e2faa6fb
  CaseStudy:
    DESCRIPTION: 'Case study page to fature work examples'
  ContentControl:
    NOTEWONTBESHOWN: 'Nota: questo messaggio non verrà mostrato ai visitatori'
  ContentController:
    ARCHIVEDSITE: 'Archived Site'
    ARCHIVEDSITEFROM: 'Sito archiviato da'
    CMS: CMS
    DRAFTSITE: 'Bozza del sito'
    DRAFT_SITE_ACCESS_RESTRICTION: 'Devi autenticarti utilizzando la tua password per poter visualizzare bozze o contenuti archiviati. <a href="%s">Clicca qui per tornare al sito di pubblicazione</a>'
    Email: Email
    InstallFilesDeleted: 'I file di installazione sono stati eliminati con successo.'
    InstallSecurityWarning: 'Per motivi di sicurezza ora devi eliminare i file di installazione, a meno che non stai pianificando in installare nuovamente più tardi (<em>richiede accesso da amministratore, vedi sopra</em>). Inoltre il server web ora richiede permessi di scrittura solo alla cartella "assets", Quindi puoi rimuovere i permessi di scrittura da tutte le altre cartelle. <a href="{link}" style="text-align: center;">Clicca qui per cancellare i file di installazione.</a>'
    InstallSuccessCongratulations: 'SilverStripe è stato installato con successo.'
    LOGGEDINAS: 'Sei acceduto come'
    LOGIN: Accedi
    LOGOUT: Disconnetti
    NOTLOGGEDIN: 'Non connesso'
    PUBLISHEDSITE: 'Sito pubblicato'
    Password: Password
    PostInstallTutorialIntro: 'Questo sito web è una versione semplificata di un sito di SilverStripe 2. Per estenderlo, visita {link}.'
    StartEditing: 'Puoi iniziare a modificare i contenuti del sito aprendo <a href="{link}">il CMS</a>.'
    UnableDeleteInstall: 'Impossibile eliminare i file di installazione. Cancella manualmente i file sotto indicati'
    VIEWPAGEIN: 'Mostra pagina in:'
  ErrorPage:
    CODE: 'Codice di errore'
    DEFAULTERRORPAGECONTENT: '<p>Spiacente, sembra che tu cercassi di accedere ad una pagina che non esiste.</p><p>Controlla che l''URL che stavi cercando di accedere sia corretta e prova di nuovo.</p>'
    DEFAULTERRORPAGETITLE: 'Pagina non trovata'
    DEFAULTSERVERERRORPAGECONTENT: '<p>Spiacenti, c''è stato un problema con la gestione della tua richiesta.</p>'
    DEFAULTSERVERERRORPAGETITLE: 'Errore server'
    DESCRIPTION: 'Contenuto personalizzato per differenti casi di errore (es. "Pagina non trovata")'
    ERRORFILEPROBLEM: 'Errore nell''apertura del file "{filename}" per la scrittura. Controlla i permessi del file.'
    400: '400 - Richiesta errata'
    401: '401 - Non Autorizzato'
    403: '403 - Accesso Negato'
    404: '404 - Non Trovato'
    405: '405 - Metodo non permesso'
    406: '406 - Non accettabile'
    407: '407 - Autenticazione Proxy necessaria'
    408: '408 - Timeout della richiesta'
    409: '409 - Conflitto'
    410: '410 - Risorsa non più esistente'
    411: '411 - Lunghezza necessaria'
    412: '412 - Precondizione fallita'
    413: '413 - Richiesta troppo grande'
    414: '414 - URI di richiesta troppo lunga'
    415: '415 - Tipo di media non supportato'
    416: '416 - Intervallo di richiesta non soddisfacibile'
    417: '417 - Attesa fallita'
    500: '500 - Errore Interno del Server'
    501: '501 - Non implementato'
    502: '502 - Gateway errato'
    503: '503 - Servizio non Disponibile'
    504: '504 - Timeout del gateway'
    505: '505 - Versione HTTP non supportata'
  Folder:
    AddFolderButton: 'Aggiungi cartella'
    DELETEUNUSEDTHUMBNAILS: 'Elimina anteprime inutilizzate'
    UNUSEDFILESTITLE: 'File inutilizzati'
    UNUSEDTHUMBNAILSTITLE: 'Anteprime inutilizzate'
    UploadFilesButton: Carica
  GridFieldTestPage:
    DESCRIPTION: 'Generic content page'
  LeftAndMain:
    DELETED: Eliminata.
    PreviewButton: Anteprima
    SAVEDUP: Salvata.
    STATUSPUBLISHEDSUCCESS: 'Pubblicata ''{title}'' con successo'
    SearchResults: 'Risultati della ricerca'
    VersionUnknown: Sconosciuta
  LegacyTableFieldsTestPage:
    DESCRIPTION: 'Generic content page'
  Page:
    DESCRIPTION: 'Generic content page'
  Permission:
    CMS_ACCESS_CATEGORY: 'Accesso CMS'
  Permissions:
    CONTENT_CATEGORY: 'Permessi sui contenuti'
    PERMISSIONS_CATEGORY: 'Ruoli e permessi d''accesso'
  RedirectorPage:
    DESCRIPTION: 'Redirige a un''altra pagina del sito'
    HASBEENSETUP: 'Una pagina di redirezione è stata configurata nonostante non vi sia alcun indirizzo a cui farla puntare'
    HEADER: 'Questa pagina redirigerà gli utenti su un''altra'
    OTHERURL: 'Altro indirizzo del sito web'
    REDIRECTTO: 'Redirigi a'
    REDIRECTTOEXTERNAL: 'Un altro sito web'
    REDIRECTTOPAGE: 'Una pagina sul tuo sito web'
    YOURPAGE: 'Pagina sul tuo sito web'
  RelationFieldsTestPage:
    DESCRIPTION: 'Generic content page'
  ReportAdmin:
    MENUTITLE: Rapporti
  ReportAdminForm:
    FILTERBY: 'Filtra per'
  SearchForm:
    GO: Vai
    SEARCH: Cerca
    SearchResults: 'Risultati della ricerca'
  SideReport:
    BROKENFILES: 'Pagine con file non funzionanti'
    BROKENLINKS: 'Pagine con link non funzionanti.'
    BROKENREDIRECTORPAGES: 'Pagina di redirezione che puntano a pagine eliminate'
    BROKENVIRTUALPAGES: 'Pagine virtuali che puntano a pagine eliminate'
    BrokenLinksGroupTitle: 'Rapporto link non funzionanti'
    ContentGroupTitle: 'Rapporti sui contenuti'
    EMPTYPAGES: 'Pagine vuote'
    LAST2WEEKS: 'Pagine modificate nelle ultime 2 settimane'
    OtherGroupTitle: Altro
    ParameterLiveCheckbox: 'Verifica sito pubblicato'
    REPEMPTY: 'Il rapporto {title} è vuoto.'
  SilverStripeNavigatorLink:
    ShareInstructions: 'Per condividere questa pagina, copia e incolla il link qui sotto.'
    ShareLink: 'Link di condivisione'
  SilverStripeNavigatorLinkl:
    CloseLink: Chiudi
  SiteConfig:
    DEFAULTTHEME: '(Usa il tema di default)'
    EDITHEADER: '(Chi può modificare le pagine in questo sito?)'
    EDIT_PERMISSION: 'Gestisci la configurazione del sito'
    EDIT_PERMISSION_HELP: 'Capacità di modificare le impostazioni globali di accesso/permessi pagina alto livello'
    SITENAMEDEFAULT: 'Nome del tuo sito'
    SITETAGLINE: 'Motto/Slogan del sito'
    SITETITLE: 'Titolo del sito'
    TABACCESS: Accesso
    TABMAIN: Principale
    TAGLINEDEFAULT: 'lo slogan qui'
    THEME: Tema
    TOPLEVELCREATE: 'Chi può creare pagine a livello di root?'
    VIEWHEADER: 'Chi può vedere le pagine in questo sito?'
  SiteTree:
    ACCESSANYONE: Chiunque
    ACCESSHEADER: 'Chi può vedere questa pagina sul mio sito?'
    ACCESSLOGGEDIN: 'Utenti autenticati'
    ACCESSONLYTHESE: 'Solamente queste persone (scegli dalla lista)'
    ADDEDTODRAFTHELP: 'La pagina non è stata ancora pubblicata'
    ADDEDTODRAFTSHORT: Bozza
    ALLOWCOMMENTS: 'Permetti commenti in questa pagina?'
    APPEARSVIRTUALPAGES: 'Questo contenuto appare nelle pagine virtuali nelle sezioni {title}.'
    BUTTONCANCELDRAFT: 'Cancella le modifiche salvate in bozza'
    BUTTONCANCELDRAFTDESC: 'Cancella la tua bozza e ritorna alla versione corrente della pagina pubblicata'
    BUTTONSAVEPUBLISH: 'Salva & pubblica'
    BUTTONUNPUBLISH: 'Non pubblicare'
    BUTTONUNPUBLISHDESC: 'Rimuovi questa pagina dal sito pubblicato'
<<<<<<< HEAD
    CREATED: 'Data creazione'
=======
    CREATED: 'Date Created'
>>>>>>> e2faa6fb
    Comments: Commenti
    Content: Contenuto
    DEFAULTABOUTCONTENT: '<p>Puoi riempire questa pagina con i tuoi contenuti, oppure cancellarla e creare le tue pagine.<br /></p>'
    DEFAULTABOUTTITLE: 'Chi siamo'
    DEFAULTCONTACTCONTENT: '<p>Puoi riempire questa pagina con i tuoi contenuti, oppure cancellarla e creare le tue pagine.<br /></p>'
    DEFAULTCONTACTTITLE: Contattaci
    DEFAULTHOMECONTENT: '<p>Benvenuto in SilverStripe! Questa è l''homepage di default. Puoi modificare questa pagina aprendo <a href="admin/">il CMS</a>. Puoi visualizzare adesso la <a href="http://doc.silverstripe.com">documentazione di sviluppo</a>, o iniziaren <a href="http://doc.silverstripe.com/doku.php?id=tutorials">i tutorial.</a></p>'
    DEFAULTHOMETITLE: Home
<<<<<<< HEAD
    DELETEDPAGEHELP: 'La pagina non è più pubblicata'
    DELETEDPAGESHORT: Eliminata
    DEPENDENT_NOTE: 'Le seguenti pagine dipendono da questa pagina. Queste includono pagine virtuali, pagine di redirezione e pagine con link nel contenuto.'
    DESCRIPTION: 'Pagina con contenuto generico'
    DependtPageColumnLinkType: 'Tipo di link'
=======
    DELETEDPAGEHELP: 'Page is no longer published'
    DELETEDPAGESHORT: Deleted
    DEPENDENT_NOTE: 'The following pages depend on this page. This includes virtual pages, redirector pages, and pages with content links.'
    DESCRIPTION: 'Generic content page'
    DependtPageColumnLinkType: 'Link type'
>>>>>>> e2faa6fb
    DependtPageColumnURL: URL
    EDITANYONE: 'Chiunque può autenticarsi all''interno del CMS'
    EDITHEADER: 'Chi può modificare questo all''interno del CMS?'
    EDITONLYTHESE: 'Solamente queste persone (scegli dalla lista)'
    EDITORGROUPS: 'Gruppi di editori'
    EDIT_ALL_DESCRIPTION: 'Modifica qualunque pagina'
    EDIT_ALL_HELP: 'Possibilità di modificare qualsiasi pagina nel sito, senza tenere conto delle impostazioni nella tab Access. Richiede i permessi di "Accesso ai contenuti del sito"'
    Editors: 'Gruppi di Editori'
    HASBROKENLINKS: 'Quest pagina ha collegamenti non funzionanti.'
    HTMLEDITORTITLE: Contenuto
    INHERIT: 'Eredita dalla pagina madre'
    LASTUPDATED: 'Ultimo aggiornamento'
    LINKCHANGENOTE: 'Cambiare il link di questa pagina farà cambiare anche i link delle pagine figlio. '
    MENUTITLE: 'Etichetta di navigazione'
    METADESC: Descrizione
    METAEXTRA: 'Meta tag personalizzati'
    METAKEYWORDS: 'Parole chiavi'
    METATITLE: Titolo
<<<<<<< HEAD
    MODIFIEDONDRAFTHELP: 'La pagina ha modifiche non pubblicate'
    MODIFIEDONDRAFTSHORT: Modificata
    MetadataToggle: Metadata
    PAGELOCATION: 'Collocazione pagina'
=======
    MODIFIEDONDRAFTHELP: 'Page has unpublished changes'
    MODIFIEDONDRAFTSHORT: Modified
    MetadataToggle: Metadata
    PAGELOCATION: 'Page location'
>>>>>>> e2faa6fb
    PAGETITLE: 'Nome della pagina'
    PAGETYPE: 'Tipo di pagina'
    PARENTID: 'Pagina madre'
    PARENTTYPE: 'Collocazione pagina'
    PARENTTYPE_ROOT: 'Pagina Top-Level'
    PARENTTYPE_SUBPAGE: 'Pagina sotto una pagina madre'
    PERMISSION_GRANTACCESS_DESCRIPTION: 'Controlla quali gruppi possono accedere o editare certe pagine'
    PERMISSION_GRANTACCESS_HELP: 'Consenti le impostazioni di restrizione d''accesso a pagine specifiche nella sezione "Pagine".'
    PLURALNAME: 'Alberi del sito'
    PageTypNotAllowedOnRoot: 'Il tipo di pagina "{type}" non è consentito al primo livello'
    PageTypeNotAllowed: 'Il tipo di pagina "{type}" non è consentito come figlio di questa pagina madre'
    REMOVEDFROMDRAFTHELP: 'La pagina è pubblicata, ma è stata eliminata dal sito bozza'
    REMOVEDFROMDRAFTSHORT: 'Eliminato dal sito bozza'
    REMOVE_INSTALL_WARNING: 'Attenzione: devi rimuovere install.php da questa installazione di SilverStripe per motivi di sicurezza.'
    REORGANISE_DESCRIPTION: 'Cambia struttura del sito'
    REORGANISE_HELP: 'Riordina le pagine nella struttura ad albero del sito utilizzando il drag&drop.'
    SHOWINMENUS: 'Visualizza nel menu?'
    SHOWINSEARCH: 'Visualizza in cerca?'
    SINGULARNAME: 'Albero del sito'
    TABBEHAVIOUR: Comportamento
    TABCONTENT: Contenuto
    TABDEPENDENT: 'Pagine dipendenti'
    TOPLEVEL: 'Contenuto del sito (Livello alto)'
    TOPLEVELCREATORGROUPS: 'Creatori di livello superiore'
    URLSegment: 'Segmento URL'
    VIEWERGROUPS: 'Gruppi di visualizzatori'
    VIEW_ALL_DESCRIPTION: 'Visualizza qualsiasi pagina'
    VIEW_ALL_HELP: 'Possibilità di vedere qualsiasi pagina del sito senza, tenere conto delle impostazioni nella tab Access. Richiede i permessi di "Accesso ai contenuti del sito"'
    VIEW_DRAFT_CONTENT: 'Visualizza contenuto bozza'
    VIEW_DRAFT_CONTENT_HELP: 'Si applica per visualizzare le pagine in bozza al di fuori del CMS. Utile per collaboratori esterni che non hanno accesso al CMS.'
    Viewers: 'Gruppi di visualizzatori'
    Visibility: Visibilità
    has_one_Parent: 'Pagina madre'
    many_many_BackLinkTracking: 'Tracciamento link di ritorno'
    many_many_ImageTracking: 'Tracciamento immagine'
    many_many_LinkTracking: 'Tracciamento collegamento'
  SiteTreeURLSegmentField:
    HelpChars: 'I caratteri speciali sono automaticamente convertiti o eliminati.'
  StaticExporter:
    BASEURL: 'URL di base'
    EXPORTTO: 'Esporta in questa cartella'
    NAME: 'Sistema di esportazione statico'
  TableListField:
<<<<<<< HEAD
    SELECT: 'Seleziona:'
  TableListField.ss:
    NOITEMSFOUND: 'Nessun elemento trovato'
    SORTASC: 'Ordina in modo ascendente'
    SORTDESC: 'Ordina in modo discendente'
  TableListField_PageControls.ss:
    DISPLAYING: Visualizzo
    OF: di
    TO: a
=======
    SELECT: 'Select:'
  TableListField.ss:
    NOITEMSFOUND: 'No items found'
    SORTASC: 'Sort in ascending order'
    SORTDESC: 'Sort in descending order'
  TableListField_PageControls.ss:
    DISPLAYING: Displaying
    OF: of
    TO: to
>>>>>>> e2faa6fb
    VIEWFIRST: 'Visualizza primo'
    VIEWLAST: 'Visualizza ultimo'
    VIEWNEXT: 'Visualizza successivo'
    VIEWPREVIOUS: 'Visualizza precedente'
  TestFileUploadPage:
    DESCRIPTION: 'Generic content page'
  TestPage:
    DESCRIPTION: 'Generic content page'
  TreeTools:
<<<<<<< HEAD
    DisplayLabel: 'Visualizza:'
=======
    DisplayLabel: 'Display:'
>>>>>>> e2faa6fb
  ViewArchivedEmail.ss:
    CANACCESS: 'Puoi accedere al sito archiviato da questo indirizzo:'
    HAVEASKED: 'Hai chiesto di visualizzare il contenuto del nostro sito il'
  VirtualPage:
    CHOOSE: 'Scegli una pagina a cui collegarla'
    DESCRIPTION: 'Visualizza il contenuto di un''altra pagina'
    EDITCONTENT: 'Clicca qui per modificare il contenuto'
    HEADER: 'Questa è una pagina virtuale'
    PLURALNAME: 'Pagine virtuali'
    PageTypNotAllowedOnRoot: 'Il tipo di pagina originale "{type}" non è consentito al primo livello per questa pagina virtuale'
    SINGULARNAME: 'Pagina virtuale'
  cms:
    FILESYSTEMSYNC: 'Sincronizza file'<|MERGE_RESOLUTION|>--- conflicted
+++ resolved
@@ -25,27 +25,16 @@
     TreeView: 'Visualizzazione a albero'
     Upload: Carica
   AssetAdmin_DeleteBatchAction:
-<<<<<<< HEAD
-    TITLE: 'Elimina cartelle'
-=======
     TITLE: 'Delete folders'
->>>>>>> e2faa6fb
   AssetAdmin_Tools.ss:
     FILTER: Filter
   AssetAdmin_left.ss:
     GO: Vai
   AssetTableField:
-<<<<<<< HEAD
-    BACKLINKCOUNT: 'Usato in:'
-    PAGES: pagina/e
-  BackLink_Button.ss:
-    Back: Indietro
-=======
     BACKLINKCOUNT: 'Used on:'
     PAGES: page(s)
   BackLink_Button.ss:
     Back: Back
->>>>>>> e2faa6fb
   BasicFieldsTestPage:
     DESCRIPTION: 'Generic content page'
   BigFamilyPage:
@@ -68,17 +57,10 @@
     ReasonDropdown: 'Problemi da verificare'
     ReasonDropdownBROKENFILE: 'File non funzionante'
     ReasonDropdownBROKENLINK: 'Link non funzionante'
-<<<<<<< HEAD
-    ReasonDropdownRPBROKENLINK: 'Pagina di redirezione che punta a una pagina che non esiste'
-    ReasonDropdownVPBROKENLINK: 'Pagina virtuale che punta a una pagina che non esiste'
-    RedirectorNonExistent: 'pagina di redirezione che punta a una pagina che non esiste'
-    VirtualPageNonExistent: 'pagina virtuale che punta a una pagina che non esiste'
-=======
     ReasonDropdownRPBROKENLINK: 'Redirector page pointing to non-existent page'
     ReasonDropdownVPBROKENLINK: 'Virtual page pointing to non-existent page'
     RedirectorNonExistent: 'redirector page pointing to non-existent page'
     VirtualPageNonExistent: 'virtual page pointing to non-existent page'
->>>>>>> e2faa6fb
   CMSAddPageController:
     Title: 'Aggiungi pagina'
   CMSBatchActions:
@@ -104,15 +86,9 @@
     DELETEFP: 'Elimina dal sito pubblicato'
     DESCREMOVED: 'e {count} discendenti'
     EMAIL: Email
-<<<<<<< HEAD
-    EditTree: 'Modifica albero'
-    ListFiltered: 'Lista filtrata.'
-    MENUTITLE: 'Modifica pagina'
-=======
     EditTree: 'Edit Tree'
     ListFiltered: 'Filtered list.'
     MENUTITLE: 'Edit Page'
->>>>>>> e2faa6fb
     NEW: Nuova
     PAGENOTEXISTS: 'Questa pagina non esiste'
     PAGES: Pagine
@@ -132,17 +108,6 @@
     ROLLEDBACKPUB: 'Ripristinata la versione pubblicata. Il nuovo numero di versione è #{version}'
     ROLLEDBACKVERSION: 'Ripristinata la versione #%d. Il nuovo numero di versione è #%d'
     SAVE: Salva
-<<<<<<< HEAD
-    SAVEDRAFT: 'Salva bozza'
-    TabContent: Contenuto
-    TabHistory: Archivio
-    TabSettings: Impostazioni
-    TreeFiltered: 'Albero filtrato.'
-    TreeFilteredClear: 'Azzera filtro'
-  CMSMain_left.ss:
-    'APPLY FILTER': 'Applica filtro'
-    RESET: Azzera
-=======
     SAVEDRAFT: 'Save Draft'
     TabContent: Content
     TabHistory: History
@@ -152,7 +117,6 @@
   CMSMain_left.ss:
     'APPLY FILTER': 'Apply Filter'
     RESET: Reset
->>>>>>> e2faa6fb
   CMSPageAddController:
     MENUTITLE: 'Aggiungi pagina'
     ParentMode_child: 'Sotto un''altra pagina'
@@ -160,23 +124,6 @@
   CMSPageEditController:
     MENUTITLE: 'Modifica pagina'
   CMSPageHistoryController:
-<<<<<<< HEAD
-    COMPAREMODE: 'Modalità confronto (selezionane due)'
-    COMPAREVERSIONS: 'Confronta versioni'
-    COMPARINGVERSION: 'Confronto versioni {version1} e {version2}.'
-    MENUTITLE: Archivio
-    REVERTTOTHISVERSION: 'Ripristina a questa versione'
-    SHOWUNPUBLISHED: 'Mostra versioni non pubblicate'
-    SHOWVERSION: 'Mostra versione'
-    VIEW: vista
-    VIEWINGVERSION: 'Versione attualmente visualizzata {version}.'
-  CMSPageHistoryController_versions.ss:
-    AUTHOR: Autore
-    NOTPUBLISHED: 'Non pubblicato'
-    PUBLISHER: Editore
-    UNKNOWN: Sconosciuto
-    WHEN: Quando
-=======
     COMPAREMODE: 'Compare mode (select two)'
     COMPAREVERSIONS: 'Compare Versions'
     COMPARINGVERSION: 'Comparing versions {version1} and {version2}.'
@@ -192,21 +139,9 @@
     PUBLISHER: Publisher
     UNKNOWN: Unknown
     WHEN: When
->>>>>>> e2faa6fb
   CMSPageSettingsController:
     MENUTITLE: 'Modifica pagina'
   CMSPagesController:
-<<<<<<< HEAD
-    GalleryView: 'Visualizzazione a galleria'
-    ListView: 'Visualizzazione a lista'
-    MENUTITLE: Pagine
-    TreeView: 'Visualizzazione a albero'
-  CMSPagesController_ContentToolbar.ss:
-    ENABLEDRAGGING: 'Drag''n''drop'
-    MULTISELECT: 'Selezione multipla'
-  CMSPagesController_Tools.ss:
-    FILTER: Filtra
-=======
     GalleryView: 'Gallery View'
     ListView: 'List View'
     MENUTITLE: Pages
@@ -216,30 +151,19 @@
     MULTISELECT: Multi-selection
   CMSPagesController_Tools.ss:
     FILTER: Filter
->>>>>>> e2faa6fb
   CMSSearch:
     FILTERDATEFROM: Da
     FILTERDATEHEADING: Data
     FILTERDATETO: A
     FILTERLABELTEXT: Contenuto
   CMSSettingsController:
-<<<<<<< HEAD
-    MENUTITLE: Impostazioni
-  CMSSiteTreeFilter_ChangedPages:
-    Title: 'Pagine cambiate'
-=======
     MENUTITLE: Settings
   CMSSiteTreeFilter_ChangedPages:
     Title: 'Changed pages'
->>>>>>> e2faa6fb
   CMSSiteTreeFilter_DeletedPages:
     Title: 'Tutte le pagine, eliminate incluse'
   CMSSiteTreeFilter_Search:
-<<<<<<< HEAD
-    Title: 'Tutte le pagine'
-=======
     Title: 'All pages'
->>>>>>> e2faa6fb
   CaseStudy:
     DESCRIPTION: 'Case study page to fature work examples'
   ContentControl:
@@ -383,11 +307,7 @@
     BUTTONSAVEPUBLISH: 'Salva & pubblica'
     BUTTONUNPUBLISH: 'Non pubblicare'
     BUTTONUNPUBLISHDESC: 'Rimuovi questa pagina dal sito pubblicato'
-<<<<<<< HEAD
-    CREATED: 'Data creazione'
-=======
     CREATED: 'Date Created'
->>>>>>> e2faa6fb
     Comments: Commenti
     Content: Contenuto
     DEFAULTABOUTCONTENT: '<p>Puoi riempire questa pagina con i tuoi contenuti, oppure cancellarla e creare le tue pagine.<br /></p>'
@@ -396,19 +316,11 @@
     DEFAULTCONTACTTITLE: Contattaci
     DEFAULTHOMECONTENT: '<p>Benvenuto in SilverStripe! Questa è l''homepage di default. Puoi modificare questa pagina aprendo <a href="admin/">il CMS</a>. Puoi visualizzare adesso la <a href="http://doc.silverstripe.com">documentazione di sviluppo</a>, o iniziaren <a href="http://doc.silverstripe.com/doku.php?id=tutorials">i tutorial.</a></p>'
     DEFAULTHOMETITLE: Home
-<<<<<<< HEAD
-    DELETEDPAGEHELP: 'La pagina non è più pubblicata'
-    DELETEDPAGESHORT: Eliminata
-    DEPENDENT_NOTE: 'Le seguenti pagine dipendono da questa pagina. Queste includono pagine virtuali, pagine di redirezione e pagine con link nel contenuto.'
-    DESCRIPTION: 'Pagina con contenuto generico'
-    DependtPageColumnLinkType: 'Tipo di link'
-=======
     DELETEDPAGEHELP: 'Page is no longer published'
     DELETEDPAGESHORT: Deleted
     DEPENDENT_NOTE: 'The following pages depend on this page. This includes virtual pages, redirector pages, and pages with content links.'
     DESCRIPTION: 'Generic content page'
     DependtPageColumnLinkType: 'Link type'
->>>>>>> e2faa6fb
     DependtPageColumnURL: URL
     EDITANYONE: 'Chiunque può autenticarsi all''interno del CMS'
     EDITHEADER: 'Chi può modificare questo all''interno del CMS?'
@@ -427,17 +339,10 @@
     METAEXTRA: 'Meta tag personalizzati'
     METAKEYWORDS: 'Parole chiavi'
     METATITLE: Titolo
-<<<<<<< HEAD
-    MODIFIEDONDRAFTHELP: 'La pagina ha modifiche non pubblicate'
-    MODIFIEDONDRAFTSHORT: Modificata
-    MetadataToggle: Metadata
-    PAGELOCATION: 'Collocazione pagina'
-=======
     MODIFIEDONDRAFTHELP: 'Page has unpublished changes'
     MODIFIEDONDRAFTSHORT: Modified
     MetadataToggle: Metadata
     PAGELOCATION: 'Page location'
->>>>>>> e2faa6fb
     PAGETITLE: 'Nome della pagina'
     PAGETYPE: 'Tipo di pagina'
     PARENTID: 'Pagina madre'
@@ -481,17 +386,6 @@
     EXPORTTO: 'Esporta in questa cartella'
     NAME: 'Sistema di esportazione statico'
   TableListField:
-<<<<<<< HEAD
-    SELECT: 'Seleziona:'
-  TableListField.ss:
-    NOITEMSFOUND: 'Nessun elemento trovato'
-    SORTASC: 'Ordina in modo ascendente'
-    SORTDESC: 'Ordina in modo discendente'
-  TableListField_PageControls.ss:
-    DISPLAYING: Visualizzo
-    OF: di
-    TO: a
-=======
     SELECT: 'Select:'
   TableListField.ss:
     NOITEMSFOUND: 'No items found'
@@ -501,7 +395,6 @@
     DISPLAYING: Displaying
     OF: of
     TO: to
->>>>>>> e2faa6fb
     VIEWFIRST: 'Visualizza primo'
     VIEWLAST: 'Visualizza ultimo'
     VIEWNEXT: 'Visualizza successivo'
@@ -511,11 +404,7 @@
   TestPage:
     DESCRIPTION: 'Generic content page'
   TreeTools:
-<<<<<<< HEAD
-    DisplayLabel: 'Visualizza:'
-=======
     DisplayLabel: 'Display:'
->>>>>>> e2faa6fb
   ViewArchivedEmail.ss:
     CANACCESS: 'Puoi accedere al sito archiviato da questo indirizzo:'
     HAVEASKED: 'Hai chiesto di visualizzare il contenuto del nostro sito il'
