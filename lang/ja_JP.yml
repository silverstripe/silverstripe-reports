--- conflicted
+++ resolved
@@ -1,14 +1,8 @@
 ja_JP:
   AssetAdmin:
-<<<<<<< HEAD
-    ADDFILES: ファイルを追加
-    ALLOWEDEXTS: 利用可能な拡張子
-    ActionAdd: フォルダを追加
-=======
     ADDFILES: 'ファイルを追加'
     ALLOWEDEXTS: 利用可能な拡張子
     ActionAdd: 'フォルダを追加'
->>>>>>> e2faa6fb
     AppCategoryArchive: アーカイブ
     AppCategoryAudio: 音楽
     AppCategoryFlash: Flash
@@ -19,11 +13,7 @@
     CurrentFolderOnly: 'このフォルダに限定しますか?'
     DetailsView: 詳細
     FILES: ファイル
-<<<<<<< HEAD
-    FILESYSTEMSYNCTITLE: ファイルに関するCMSデータベースエントリーを更新する。例えば、FTPなどCMS以外を経由してファイルをアップロードした場合に便利です。
-=======
     FILESYSTEMSYNCTITLE: 'ファイルに関するCMSデータベースエントリーを更新する。例えば、FTPなどCMS以外を経由してファイルをアップロードした場合に便利です。'
->>>>>>> e2faa6fb
     FROMTHEINTERNET: インターネットから
     FROMYOURCOMPUTER: コンピュータから
     Filetype: ファイルの種類
@@ -37,11 +27,7 @@
   AssetAdmin_DeleteBatchAction:
     TITLE: フォルダを削除
   AssetAdmin_Tools.ss:
-<<<<<<< HEAD
-    FILTER: Filter
-=======
     FILTER: フィルタ
->>>>>>> e2faa6fb
   AssetAdmin_left.ss:
     GO: Go
   AssetTableField:
@@ -58,15 +44,9 @@
     BROKENLINKS: 壊れたリンクのレポート
     CheckSite: 'Check site'
     CheckSiteDropdownDraft: 下書きサイト
-<<<<<<< HEAD
-    CheckSiteDropdownPublished: 公開済みサイト
-    ColumnDateLastModified: 最終更新日
-    ColumnDateLastPublished: 最終公開日
-=======
     CheckSiteDropdownPublished: '公開済みサイト'
     ColumnDateLastModified: 最終更新日
     ColumnDateLastPublished: '最終公開日'
->>>>>>> e2faa6fb
     ColumnProblemType: 問題の種類
     ColumnURL: URL
     HasBrokenFile: 'has broken file'
@@ -82,42 +62,24 @@
     RedirectorNonExistent: 存在しないページを指しているリダイレクトページ
     VirtualPageNonExistent: 存在しないページを指している仮想ページ
   CMSAddPageController:
-<<<<<<< HEAD
-    Title: ページを追加
-=======
     Title: 'ページを追加'
->>>>>>> e2faa6fb
   CMSBatchActions:
     DELETED_DRAFT_PAGES: '%dページを下書きサイトから削除しましたが、%dページの削除に失敗しました。'
     DELETED_PAGES: '%dページを公開サイトから削除しましたが、%dページの削除に失敗しました。'
     DELETE_DRAFT_PAGES: 下書きサイトから削除
-<<<<<<< HEAD
-    DELETE_PAGES: 公開サイトから削除
-    PUBLISHED_PAGES: '%dページを公開しましたが、%dページの公開に失敗しました。'
-    PUBLISH_PAGES: 公開
-    UNPUBLISHED_PAGES: '%dページを非公開にしました'
-    UNPUBLISH_PAGES: 非公開
-=======
     DELETE_PAGES: '公開サイトから削除'
     PUBLISHED_PAGES: '%dページを公開しましたが、%dページの公開に失敗しました。'
     PUBLISH_PAGES: '公開'
     UNPUBLISHED_PAGES: '%dページを非公開にしました'
     UNPUBLISH_PAGES: '非公開'
->>>>>>> e2faa6fb
   CMSFileAddController:
     MENUTITLE: ファイル
   CMSMain:
     ACCESS: 'Access to ''{title}'' section'
     ACCESS_HELP: 'Allow viewing of the section containing page tree and content. View and edit permissions can be handled through page specific dropdowns, as well as the separate "Content permissions".'
-<<<<<<< HEAD
-    AddNew: 新しいページを追加
-    AddNewButton: 新しく追加
-    ChoosePageParentMode: このページを作成する場所を選択
-=======
     AddNew: '新しいページを追加'
     AddNewButton: '新しく追加'
     ChoosePageParentMode: 'このページを作成する場所を選択'
->>>>>>> e2faa6fb
     ChoosePageType: ページの種類を選択
     Create: 作成
     DELETE: ドラフトサイトから削除
@@ -140,11 +102,7 @@
     REMOVED: '''%s''%sを実サイトから削除しました'
     REMOVEDPAGE: '''{title}''を公開されているサイトから削除しました'
     REMOVEDPAGEFROMDRAFT: '%sを下書きサイトから削除しました'
-<<<<<<< HEAD
-    RESTORE: 復元
-=======
     RESTORE: '復元'
->>>>>>> e2faa6fb
     RESTORED: '{title}を復旧しました'
     ROLLBACK: このバージョンへ戻す
     ROLLEDBACKPUB: '公開された版へロールバックしました。新しいバージョン番号は#{version}です'
@@ -160,11 +118,7 @@
     'APPLY FILTER': 'Apply Filter'
     RESET: リセット
   CMSPageAddController:
-<<<<<<< HEAD
-    MENUTITLE: ページを追加
-=======
     MENUTITLE: 'ページを追加'
->>>>>>> e2faa6fb
     ParentMode_child: 他のページの下に作成
     ParentMode_top: 最上位層
   CMSPageEditController:
@@ -180,13 +134,8 @@
     VIEW: 表示
     VIEWINGVERSION: '現在表示しているバージョンは{version}です。'
   CMSPageHistoryController_versions.ss:
-<<<<<<< HEAD
-    AUTHOR: 作成者
-    NOTPUBLISHED: 未公開
-=======
     AUTHOR: '作成者'
     NOTPUBLISHED: '未公開'
->>>>>>> e2faa6fb
     PUBLISHER: パブリッシャー
     UNKNOWN: 不明
     WHEN: いつ
@@ -214,11 +163,7 @@
   CMSSiteTreeFilter_DeletedPages:
     Title: '全ページ（削除されたページも含む）'
   CMSSiteTreeFilter_Search:
-<<<<<<< HEAD
-    Title: 全ページ
-=======
     Title: '全ページ'
->>>>>>> e2faa6fb
   CaseStudy:
     DESCRIPTION: 'Case study page to fature work examples'
   ContentControl:
@@ -237,19 +182,11 @@
     LOGIN: ログイン
     LOGOUT: ログアウト
     NOTLOGGEDIN: ログインされていません
-<<<<<<< HEAD
-    PUBLISHEDSITE: 公開サイト
-    Password: パスワード
-    PostInstallTutorialIntro: 'This website is a simplistic version of a SilverStripe 2 site. To extend this, please take a look at {link}.'
-    StartEditing: '<a href="{link}">CMS</a>のリンクをクリックすることであなたのサイトのコンテンツの編集を開始することができます。'
-    UnableDeleteInstall: インストールファイルを削除することができませんでした。次のファイルを手動で削除してください。
-=======
     PUBLISHEDSITE: '公開サイト'
     Password: パスワード
     PostInstallTutorialIntro: 'This website is a simplistic version of a SilverStripe 2 site. To extend this, please take a look at {link}.'
     StartEditing: '<a href="{link}">CMS</a>のリンクをクリックすることであなたのサイトのコンテンツの編集を開始することができます。'
     UnableDeleteInstall: 'インストールファイルを削除することができませんでした。次のファイルを手動で削除してください。'
->>>>>>> e2faa6fb
     VIEWPAGEIN: 'View Page in:'
   ErrorPage:
     CODE: エラーコード
@@ -298,11 +235,7 @@
     SearchResults: 検索結果
     VersionUnknown: 不明
   LegacyTableFieldsTestPage:
-<<<<<<< HEAD
-    DESCRIPTION: 'Generic content page'
-=======
-    DESCRIPTION: 通常のコンテンツページ
->>>>>>> e2faa6fb
+    DESCRIPTION: 通常のコンテンツページ
   Page:
     DESCRIPTION: 通常のコンテンツページ
   Permission:
@@ -320,11 +253,7 @@
     REDIRECTTOPAGE: 貴方のウェブサイトを表示します
     YOURPAGE: 貴方のウェブサイトを表示します
   RelationFieldsTestPage:
-<<<<<<< HEAD
-    DESCRIPTION: 'Generic content page'
-=======
-    DESCRIPTION: 通常のコンテンツページ
->>>>>>> e2faa6fb
+    DESCRIPTION: 通常のコンテンツページ
   ReportAdmin:
     MENUTITLE: レポート
   ReportAdminForm:
@@ -360,11 +289,7 @@
     SITETITLE: サイトタイトル
     TABACCESS: アクセス権限
     TABMAIN: メイン
-<<<<<<< HEAD
-    TAGLINEDEFAULT: サイトのキャッチフレーズをここに入力
-=======
     TAGLINEDEFAULT: 'サイトのキャッチフレーズをここに入力'
->>>>>>> e2faa6fb
     THEME: テーマ
     TOPLEVELCREATE: サイトのルートにおいてページを作成できる人
     VIEWHEADER: このサイト上でページを閲覧できる人
@@ -373,17 +298,6 @@
     ACCESSHEADER: 本サイトにあるページを誰か閲覧しますか？
     ACCESSLOGGEDIN: ログインしたユーザ
     ACCESSONLYTHESE: 'この人達だけ (リストから選択してください)'
-<<<<<<< HEAD
-    ADDEDTODRAFTHELP: ページはまだ公開されていません
-    ADDEDTODRAFTSHORT: 下書き
-    ALLOWCOMMENTS: コメントを許可しますか？
-    APPEARSVIRTUALPAGES: 'このコンテンツは{title}として仮想ページにおいても表示されます。'
-    BUTTONCANCELDRAFT: 草稿の編集内容を取り消します
-    BUTTONCANCELDRAFTDESC: 草稿と前回公開されたページを削除します
-    BUTTONSAVEPUBLISH: 保存して公開
-    BUTTONUNPUBLISH: 非公開
-    BUTTONUNPUBLISHDESC: 公開サイトから取り除きました
-=======
     ADDEDTODRAFTHELP: 'ページはまだ公開されていません'
     ADDEDTODRAFTSHORT: 下書き
     ALLOWCOMMENTS: コメントを許可しますか？
@@ -393,7 +307,6 @@
     BUTTONSAVEPUBLISH: '保存して公開'
     BUTTONUNPUBLISH: '非公開'
     BUTTONUNPUBLISHDESC: '公開サイトから取り除きました'
->>>>>>> e2faa6fb
     CREATED: 作成日
     Comments: コメント
     Content: コンテンツ
@@ -412,11 +325,7 @@
     EDITANYONE: 誰でもCMSにログインが可能
     EDITHEADER: この中から誰をCMSの編集を可能にしますか？
     EDITONLYTHESE: 'この人達だけ (リストから選択してください)'
-<<<<<<< HEAD
-    EDITORGROUPS: 編集者グループ
-=======
     EDITORGROUPS: '編集者グループ'
->>>>>>> e2faa6fb
     EDIT_ALL_DESCRIPTION: すべてのページを編集
     EDIT_ALL_HELP: 'Ability to edit any page on the site, regardless of the settings on the Access tab.  Requires the "Access to ''Pages'' section" permission'
     Editors: 編集グループ
@@ -430,16 +339,6 @@
     METAEXTRA: 'メタタグをカスタム'
     METAKEYWORDS: キーワード
     METATITLE: タイトル
-<<<<<<< HEAD
-    MODIFIEDONDRAFTHELP: 公開されていない変更がページにあります
-    MODIFIEDONDRAFTSHORT: 更新日時
-    MetadataToggle: メタデータ
-    PAGELOCATION: ページの場所
-    PAGETITLE: ページ名
-    PAGETYPE: ページタイプ
-    PARENTID: 親ページ
-    PARENTTYPE: ページの場所
-=======
     MODIFIEDONDRAFTHELP: '公開されていない変更がページにあります'
     MODIFIEDONDRAFTSHORT: 更新日時
     MetadataToggle: メタデータ
@@ -448,28 +347,18 @@
     PAGETYPE: ページタイプ
     PARENTID: 親ページ
     PARENTTYPE: 'ページの場所'
->>>>>>> e2faa6fb
     PARENTTYPE_ROOT: 最上位層のページ
     PARENTTYPE_SUBPAGE: 親ページの下にあるサブページ
     PERMISSION_GRANTACCESS_DESCRIPTION: コンテンツへのアクセス権限を編集
     PERMISSION_GRANTACCESS_HELP: 'Allow setting of page-specific access restrictions in the "Pages" section.'
-<<<<<<< HEAD
-    PLURALNAME: サイトのツリー構造
-=======
     PLURALNAME: 'サイトのツリー構造'
->>>>>>> e2faa6fb
     PageTypNotAllowedOnRoot: 'ページタイプ"{type}"は最上位層のページになることができません'
     PageTypeNotAllowed: 'ページタイプ"{type}"はこの親ページの子になることができません'
     REMOVEDFROMDRAFTHELP: 'Page is published, but has been deleted from draft'
     REMOVEDFROMDRAFTSHORT: 下書きから削除
     REMOVE_INSTALL_WARNING: '警告: セキュリティ上の理由から、SilverStripeのインストール先にあるinstall.phpを削除してください。'
-<<<<<<< HEAD
-    REORGANISE_DESCRIPTION: サイト構造を変更
-    REORGANISE_HELP: サイトツリー内のページをドラッグ・アンド・ドロップで再編集
-=======
     REORGANISE_DESCRIPTION: 'サイト構造を変更'
     REORGANISE_HELP: 'サイトツリー内のページをドラッグ・アンド・ドロップで再編集'
->>>>>>> e2faa6fb
     SHOWINMENUS: メニューに表示しますか？
     SHOWINSEARCH: 検索に表示しますか？
     SINGULARNAME: 'サイトのツリー構造'
@@ -477,24 +366,14 @@
     TABCONTENT: コンテンツ
     TABDEPENDENT: 依存ページ
     TOPLEVEL: 'サイトの内容 (最上位層)'
-<<<<<<< HEAD
-    TOPLEVELCREATORGROUPS: 最上位層のページ作成者
-    URLSegment: URLセグメント
-    VIEWERGROUPS: 閲覧者グループ
-=======
     TOPLEVELCREATORGROUPS: '最上位層のページ作成者'
     URLSegment: URLセグメント
     VIEWERGROUPS: '閲覧者グループ'
->>>>>>> e2faa6fb
     VIEW_ALL_DESCRIPTION: すべてのページを閲覧
     VIEW_ALL_HELP: 'Ability to view any page on the site, regardless of the settings on the Access tab.  Requires the "Access to Site Content" permission'
     VIEW_DRAFT_CONTENT: ドラフトを見る
     VIEW_DRAFT_CONTENT_HELP: 'Applies to viewing pages outside of the CMS in draft mode. Useful for external collaborators without CMS access.'
-<<<<<<< HEAD
-    Viewers: 閲覧者のグループ
-=======
     Viewers: '閲覧者のグループ'
->>>>>>> e2faa6fb
     Visibility: 表示・非表示
     has_one_Parent: 親ページ
     many_many_BackLinkTracking: 'リンク元を追跡'
@@ -509,15 +388,9 @@
   TableListField:
     SELECT: 選択：
   TableListField.ss:
-<<<<<<< HEAD
-    NOITEMSFOUND: 見つかった項目はありませんでした
-    SORTASC: 昇順に並び替える
-    SORTDESC: 降順に並び替える
-=======
     NOITEMSFOUND: '見つかった項目はありませんでした'
     SORTASC: '昇順に並び替える'
     SORTDESC: '降順に並び替える'
->>>>>>> e2faa6fb
   TableListField_PageControls.ss:
     DISPLAYING: 表示中
     OF: of
