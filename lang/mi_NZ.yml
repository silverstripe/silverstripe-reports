--- conflicted
+++ resolved
@@ -165,11 +165,7 @@
   CMSSiteTreeFilter_Search:
     Title: 'Ngā Whārangi Katoa'
   CaseStudy:
-<<<<<<< HEAD
-    DESCRIPTION: 'Case study page to fature work examples'
-=======
     DESCRIPTION: 'Whārangi mātai tūāhua hei whakaatu tauira mahi'
->>>>>>> e2faa6fb
   ContentControl:
     NOTEWONTBESHOWN: 'Tuhipoka: kāore tēnei karere e whakaaturia ki ō manuhiri'
   ContentController:
@@ -239,11 +235,7 @@
     SearchResults: 'Ngā Hua Rapu'
     VersionUnknown: 'Tē Mōhiotia'
   LegacyTableFieldsTestPage:
-<<<<<<< HEAD
-    DESCRIPTION: 'Generic content page'
-=======
-    DESCRIPTION: 'Whārangi ihirangi ahuwhānui'
->>>>>>> e2faa6fb
+    DESCRIPTION: 'Whārangi ihirangi ahuwhānui'
   Page:
     DESCRIPTION: 'Whārangi ihirangi ahuwhānui'
   Permission:
@@ -261,11 +253,7 @@
     REDIRECTTOPAGE: 'Whārangi kei tō paetukutuku'
     YOURPAGE: 'Whārangi kei tō paetukutuku'
   RelationFieldsTestPage:
-<<<<<<< HEAD
-    DESCRIPTION: 'Generic content page'
-=======
-    DESCRIPTION: 'Whārangi ihirangi ahuwhānui'
->>>>>>> e2faa6fb
+    DESCRIPTION: 'Whārangi ihirangi ahuwhānui'
   ReportAdmin:
     MENUTITLE: 'Ngā Pūrongo'
   ReportAdminForm:
