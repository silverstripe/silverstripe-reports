--- conflicted
+++ resolved
@@ -253,11 +253,7 @@
     REDIRECTTOPAGE: 'En side på nettstedet'
     YOURPAGE: 'Side på ditt nettsted'
   RelationFieldsTestPage:
-<<<<<<< HEAD
-    DESCRIPTION: 'Generic content page'
-=======
     DESCRIPTION: 'Generisk innholdsside'
->>>>>>> e2faa6fb
   ReportAdmin:
     MENUTITLE: Rapporter
   ReportAdminForm:
@@ -323,11 +319,7 @@
     DELETEDPAGEHELP: 'Page is no longer published'
     DELETEDPAGESHORT: Slettet
     DEPENDENT_NOTE: 'De følgende sidene avhenger av denne siden. Dette inkluderer virtuelle sider, omdirigeringssider og sider med innholdslenker.'
-<<<<<<< HEAD
-    DESCRIPTION: 'Generisk innholdsside'
-=======
-    DESCRIPTION: 'Generic content page'
->>>>>>> e2faa6fb
+    DESCRIPTION: 'Generic content page'
     DependtPageColumnLinkType: 'Link type'
     DependtPageColumnURL: URL
     EDITANYONE: 'Alle som kan logge inn til kontrollpanelet'
