nl:
  AssetAdmin:
    ADDFILES: Bestanden
    ALLOWEDEXTS: 'Toegestande extensies'
    ActionAdd: 'Map toevoegen'
    AppCategoryArchive: Archiveer
    AppCategoryAudio: Audio
    AppCategoryFlash: Flash
    AppCategoryImage: Afbeelding
    AppCategoryVideo: Video
    BackToFolder: 'Terug naar map'
    CREATED: Datum
    CurrentFolderOnly: 'Tot de huidige map beperken?'
    DetailsView: Details
    FILES: Bestanden
    FILESYSTEMSYNCTITLE: 'Zoek naar nieuwe of verwijderde bestanden op de schijf, om de database van het CMS bij te werken. Dit is nodig als er bestanden via FTP (of andere wijze) zijn toegevoegd.'
    FROMTHEINTERNET: 'Van het internet'
    FROMYOURCOMPUTER: 'Vanaf computer'
    Filetype: Bestandstype
    ListView: Lijstweergave
    MENUTITLE: Bestanden
    NEWFOLDER: 'Nieuwe Map'
    SIZE: Omvang
    THUMBSDELETED: '{count} ongebruikte miniatuur afbeeldingen zijn verwijderd'
    TreeView: Boomstructuur
    Upload: Uploaden
  AssetAdmin_DeleteBatchAction:
    TITLE: 'Verwijder mappen'
  AssetAdmin_Tools.ss:
    FILTER: Filter
  AssetAdmin_left.ss:
    GO: Doen
  AssetTableField:
    BACKLINKCOUNT: 'Gebruikt op:'
    PAGES: pagina(s)
  BackLink_Button.ss:
    Back: Terug
  BasicFieldsTestPage:
    DESCRIPTION: 'Generic content page'
  BigFamilyPage:
    DESCRIPTION: 'Generic content page'
  BrokenLinksReport:
    Any: Alles
    BROKENLINKS: 'Verbroken verwijzingen rapportage'
    CheckSite: 'Controleer site'
    CheckSiteDropdownDraft: 'Concept Site'
    CheckSiteDropdownPublished: 'Gepubliceerde Site'
    ColumnDateLastModified: 'Laatste wijzigingsdatum'
    ColumnDateLastPublished: 'Laatste publicatiedatum'
    ColumnProblemType: 'Probleem type'
    ColumnURL: URL
    HasBrokenFile: 'heeft verbroken bestand'
    HasBrokenLink: 'heeft verbroken link'
    HasBrokenLinkAndFile: 'heeft verbroken link en bestand'
    HoverTitleEditPage: 'Wijzig pagina'
    PageName: Paginanaam
    ReasonDropdown: 'Te controleren probleem'
    ReasonDropdownBROKENFILE: 'Verbroken bestand'
    ReasonDropdownBROKENLINK: 'Verbroken link'
    ReasonDropdownRPBROKENLINK: 'Verwijzingspagina wijst naar niet bestaande pagina'
    ReasonDropdownVPBROKENLINK: 'Virtuele pagina verwijst naar niet bestaande pagina'
    RedirectorNonExistent: 'verwijzingspagina wijst naar niet bestaande pagina'
    VirtualPageNonExistent: 'virtuele pagina verwijst naar niet bestaande pagina'
  CMSAddPageController:
    Title: 'Pagina toevoegen'
  CMSBatchActions:
    DELETED_DRAFT_PAGES: '%d pagina''s van de concept site verwijderd, %d mislukt'
    DELETED_PAGES: '%d pagina''s van de gepubliceerde site verwijderd, %d mislukt'
    DELETE_DRAFT_PAGES: 'Verwijder van concept site'
    DELETE_PAGES: 'Verwijder van gepubliceerde site'
    PUBLISHED_PAGES: '%d pagina''s gepubliceerd'
    PUBLISH_PAGES: Publiceer
    UNPUBLISHED_PAGES: 'Publicatie van %d pagina''s ingetrokken'
    UNPUBLISH_PAGES: 'Publicatie intrekken'
  CMSFileAddController:
    MENUTITLE: Bestanden
  CMSMain:
    ACCESS: 'Toegang tot het ''{title}'' gedeelte'
    ACCESS_HELP: 'Bevoegdheid voor bekijken van pagina tak en inhoudssecties. Bekijk- en bewerkingstoestemmingen kunnen worden toegekend door pagina specifieke menu''s en het aparte "Inhoudsmachtigingen".'
    AddNew: 'Voeg nieuwe pagina toe'
    AddNewButton: Nieuw
    ChoosePageParentMode: 'Kies waar u deze pagina wilt creëren'
    ChoosePageType: 'Kies een pagina type'
    Create: Creëer
    DELETE: 'Verwijder van de ontwerp webpagina'
    DELETEFP: 'Verwijder van de gepubliceerde webpagina'
    DESCREMOVED: 'en {count} onderliggende'
    EMAIL: Email
    EditTree: 'Menu indelen'
    ListFiltered: 'Gefilterde lijst.'
    MENUTITLE: 'Wijzig pagina'
    NEW: Nieuw
    PAGENOTEXISTS: 'Deze pagina bestaat niet'
    PAGES: 'Pagina ''s'
    PAGETYPEANYOPT: Elke
    PAGETYPEOPT: 'Pagina type'
    PUBALLCONFIRM: 'Publiceer elke pagina van de site waarbij de inhoud van de concept site gekopieerd wordt naar de live site.'
    PUBALLFUN: '"Publiceer Alles" functionaliteit'
    PUBALLFUN2: 'Op deze knop klikken heeft hetzelfde resultaat als alle pagina''s apart publiceren. Hij is bedoeld om een groot aantal wijzigingen in een keer te publiceren.'
    PUBPAGES: 'Gereed: {count} pagina''s gepubliceerd'
    PageAdded: 'Pagina succesvol gecreëerd'
    REMOVED: 'Verwijderde ''%s''%s van live site'
    REMOVEDPAGE: '''{title}'' is van de gepubliceerde site verwijderd'
    REMOVEDPAGEFROMDRAFT: 'Verwijderde ''%s'' uit de concept-site'
    RESTORE: Herstel
    RESTORED: '''{title}'' is succesvol hersteld'
    ROLLBACK: 'Terugzetten naar deze versie'
    ROLLEDBACKPUB: 'Teruggezet naar de gepubliceerde versie. Het nieuwe versie nummer is #{version}.'
    ROLLEDBACKVERSION: 'Teruggezet naar versie #%d. Het nieuwe versie nummer is #%d'
    SAVE: Opslaan
    SAVEDRAFT: 'Concept opslaan'
    TabContent: Inhoud
    TabHistory: Geschiedenis
    TabSettings: Instellingen
    TreeFiltered: 'Gefilterde boomstructuur.'
    TreeFilteredClear: 'Filter resetten'
  CMSMain_left.ss:
    'APPLY FILTER': 'Filter toepassen'
    RESET: Reset
  CMSPageAddController:
    MENUTITLE: 'Pagina toevoegen'
    ParentMode_child: 'Onder een andere pagina'
    ParentMode_top: 'Hoogste niveau'
  CMSPageEditController:
    MENUTITLE: 'Wijzig Pagina'
  CMSPageHistoryController:
    COMPAREMODE: 'Vergelijken (selecteer 2)'
    COMPAREVERSIONS: 'Vergelijk Versies'
    COMPARINGVERSION: 'U vergelijkt versie {version1} en {version2}.'
    MENUTITLE: Geschiedenis
    REVERTTOTHISVERSION: 'Deze versie terugzetten'
    SHOWUNPUBLISHED: 'Toon nog niet gepubliceerde versies'
    SHOWVERSION: 'Toon Versie'
    VIEW: toon
    VIEWINGVERSION: 'U bekijkt nu versie {version}.'
  CMSPageHistoryController_versions.ss:
    AUTHOR: Auteur
    NOTPUBLISHED: 'Niet gepubliceerd'
    PUBLISHER: Uitgever
    UNKNOWN: Onbekend
    WHEN: Wanneer
  CMSPageSettingsController:
    MENUTITLE: 'Wijzig pagina'
  CMSPagesController:
    GalleryView: 'Album weergave'
    ListView: Lijstweergave
    MENUTITLE: 'Pagina''s'
    TreeView: 'Hierarchische weergave'
  CMSPagesController_ContentToolbar.ss:
    ENABLEDRAGGING: Slepen
    MULTISELECT: 'Meervoudige selectie'
  CMSPagesController_Tools.ss:
    FILTER: Filteren
  CMSSearch:
    FILTERDATEFROM: Van
    FILTERDATEHEADING: Datum
    FILTERDATETO: Aan
    FILTERLABELTEXT: Inhoud
  CMSSettingsController:
    MENUTITLE: Instellingen
  CMSSiteTreeFilter_ChangedPages:
    Title: 'Gewijzigde pagina''s'
  CMSSiteTreeFilter_DeletedPages:
    Title: 'Alle pagina''s (inclusief verwijderde)'
  CMSSiteTreeFilter_Search:
    Title: 'Alle pagina''s'
  CaseStudy:
<<<<<<< HEAD
    DESCRIPTION: 'Case study page to fature work examples'
=======
    DESCRIPTION: 'De Case study pagina zal voorzien zijn van voorbeelden'
>>>>>>> e2faa6fb
  ContentControl:
    NOTEWONTBESHOWN: 'N.B. : Dit bericht is niet zichtbaar voor bezoekers'
  ContentController:
    ARCHIVEDSITE: 'Archived Site'
    ARCHIVEDSITEFROM: 'Gearchiveerde site van'
    CMS: CMS
    DRAFTSITE: 'Concept site'
    DRAFT_SITE_ACCESS_RESTRICTION: 'U moet inloggen met Uw CMS wachtwoord om die inhoud te kunnen zien. <a href="%s">Klik hier</a> om terug te keren naar de gepubliceerde site.'
    Email: E-mail
    InstallFilesDeleted: 'De installatiebestanden zijn succesvol verwijderd.'
    InstallSecurityWarning: 'Om veiligheidsredenen dient u de installatiebestanden nu te verwijderen, tenzij u van plan bent om later opnieuw te installeren (<em>dit vereist   toegang als administrator, zie boven</em>). De webserver heeft vanaf nu alleen nog schrijftoegang nodig tot de "assets" map, u kunt de schrijftoegang van alle andere mappen verwijderen. <a href="{link}" style="text-align:center;">Klik hier om de installatiebestanden te verwijderen.</a> '
    InstallSuccessCongratulations: 'SilverStripe is succesvol geïnstalleerd'
    LOGGEDINAS: 'Ingelogd als'
    LOGIN: Inloggen
    LOGOUT: Uitloggen
    NOTLOGGEDIN: 'Niet ingelogd'
    PUBLISHEDSITE: 'Gepubliceerde site'
    Password: Wachtwoord
    PostInstallTutorialIntro: 'Deze website is een vereenvoudigde versie van een SilverStripe 2 site. Om dit te verbeteren, verzoeken wij u te kijken op {link}.'
    StartEditing: 'U kunt beginnen met het bewerken van uw site door <a href="{link}">het CMS</a> te openen.'
    UnableDeleteInstall: 'De installatiebestanden konden niet verwijderd worden. Verwijder onderstaande bestanden alstublieft handmatig.'
    VIEWPAGEIN: 'Bekijk pagina in:'
  ErrorPage:
    CODE: Foutcode
    DEFAULTERRORPAGECONTENT: '<p>Sorry, maar de pagina die je zocht lijkt niet te bestaan.</p><p>Gelieve de spelling van de url te controleren en het opnieuw te proberen.</p>'
    DEFAULTERRORPAGETITLE: 'Pagina niet gevonden'
    DEFAULTSERVERERRORPAGECONTENT: '<p>Helaas, er was een probleem bij het verwerken van je verzoek.</p>'
    DEFAULTSERVERERRORPAGETITLE: 'Probleem met de server'
    DESCRIPTION: 'Aangepaste tekst voor verschillende foutmeldingen (bijv: "Pagina niet gevonden")'
    ERRORFILEPROBLEM: 'Fout: "{filename}" kan niet geopend worden om te schrijven. Controleer alstublieft de bestandspermissies.'
    400: '400 - Foute Vraag'
    401: '401 - Geen toestemming'
    403: '403 - Geen toegang'
    404: '404 - Niet gevonden'
    405: '405- Methode niet toegestaan'
    406: '406 - Niet toegankelijk'
    407: '407 - Proxy Auhenticatie Vereist'
    408: '408 - Vraag verlopen'
    409: '409 - Conflict'
    410: '410 - Verdwenen'
    411: '411 - Lengte vereist'
    412: '412 - Voorwaarde gefaald'
    413: '413 - Vraag eenheid te groot'
    414: '414 - Aanvraag-URI Te Lang'
    415: '415 - Niet ondersteund Media Type'
    416: '416 - Aanvraag Bereik Niet Toereikend'
    417: '417 - Verwachting Mislukt'
    500: '500 - Interne Server Fout'
    501: '501 -  Niet geïmplementeerd'
    502: '502 - Slechte Gateway'
    503: '503 - Service niet beschikbaar'
    504: '504 - Gateway Timeout'
    505: '505 - HTTP Versie Niet Ondersteund'
  Folder:
    AddFolderButton: 'Map toevoegen'
    DELETEUNUSEDTHUMBNAILS: 'Verwijder niet gebruikte thumbnails'
    UNUSEDFILESTITLE: 'Ongebruikte bestanden'
    UNUSEDTHUMBNAILSTITLE: 'Ongebruikte miniatuur afbeeldingen'
    UploadFilesButton: Uploaden
  GridFieldTestPage:
    DESCRIPTION: 'Generic content page'
  LeftAndMain:
    DELETED: Verwijderd.
    PreviewButton: Voorbeeld
    SAVEDUP: Bewaard.
    STATUSPUBLISHEDSUCCESS: '''{title}'' is succesvol gepubliceerd'
    SearchResults: Zoekresultaten
    VersionUnknown: Onbekend
  LegacyTableFieldsTestPage:
<<<<<<< HEAD
    DESCRIPTION: 'Generic content page'
=======
    DESCRIPTION: 'Algemene tekst pagina'
>>>>>>> e2faa6fb
  Page:
    DESCRIPTION: 'Generic content page'
  Permission:
    CMS_ACCESS_CATEGORY: 'CMS Toegang'
  Permissions:
    CONTENT_CATEGORY: Inhoudsrechten
    PERMISSIONS_CATEGORY: 'Rollen en toegangsrechten'
  RedirectorPage:
    DESCRIPTION: 'Verwijst naar een andere pagina op deze site'
    HASBEENSETUP: 'Er is een verwijs pagina opgezet zonder ergens naar door te verwijzen.'
    HEADER: 'Deze pagina zal gebruikers naar een andere pagina doorsturen (redirect)'
    OTHERURL: 'Andere website URL'
    REDIRECTTO: 'Doorverwijzen naar'
    REDIRECTTOEXTERNAL: 'Een andere website'
    REDIRECTTOPAGE: 'Een pagina op deze website'
    YOURPAGE: 'Pagina op deze website'
  RelationFieldsTestPage:
<<<<<<< HEAD
    DESCRIPTION: 'Generic content page'
=======
    DESCRIPTION: 'Algemene tekst pagina'
>>>>>>> e2faa6fb
  ReportAdmin:
    MENUTITLE: Rapporten
  ReportAdminForm:
    FILTERBY: 'Filter op'
  SearchForm:
    GO: Go
    SEARCH: Zoeken
    SearchResults: Zoekresultaten
  SideReport:
    BROKENFILES: 'Pagina''s met verbroken bestanden'
    BROKENLINKS: 'Pagina''s met verbroken verwijzingen'
    BROKENREDIRECTORPAGES: 'RedirectorPages die naar verwijderde pagina''s verwijzen'
    BROKENVIRTUALPAGES: 'VirtuelePagina''s die naar verwijderde pagina''s verwijzen'
    BrokenLinksGroupTitle: 'Verbroken verwijzingen raportage'
    ContentGroupTitle: Inhoudsrapportages
    EMPTYPAGES: 'Lege pagina''s'
    LAST2WEEKS: 'Pagina''s gewijzigd in de laatste twee weken'
    OtherGroupTitle: Anders
    ParameterLiveCheckbox: 'Controleer gepubliceerde site'
    REPEMPTY: 'Het {title} rapport is leeg.'
  SilverStripeNavigatorLink:
    ShareInstructions: 'Kopieer en plak de link hieronder, om een link te delen op deze pagina.'
    ShareLink: 'Deel een link'
  SilverStripeNavigatorLinkl:
    CloseLink: Sluiten
  SiteConfig:
    DEFAULTTHEME: '(Gebruik standaard thema)'
    EDITHEADER: 'Wie kan pagina''s op de site wijzigen?'
    EDIT_PERMISSION: 'Aanpassen site configuratie'
    EDIT_PERMISSION_HELP: 'Bevoegdheid om globale toegangsinstellingen/hoogste niveau pagina rechten te bewerken.'
    SITENAMEDEFAULT: 'Jouw Site Naam'
    SITETAGLINE: 'Site Slogan/Motto'
    SITETITLE: 'Site Titel'
    TABACCESS: Toegang
    TABMAIN: Hoofd
    TAGLINEDEFAULT: 'jouw motto hier'
    THEME: Thema
    TOPLEVELCREATE: 'Wie kunnen pagina''s in op het hoogste niveau van de site aanmaken?'
    VIEWHEADER: 'Wie kunnen pagina''s op de site bekijken?'
  SiteTree:
    ACCESSANYONE: Iedereen
    ACCESSHEADER: 'Wie kan deze pagina bekijken?'
    ACCESSLOGGEDIN: 'Gebruikers die zijn ingelogd'
    ACCESSONLYTHESE: 'Alleen deze gebruikers (kies uit de lijst)'
    ADDEDTODRAFTHELP: 'Pagina is nog niet gepubliceerd'
    ADDEDTODRAFTSHORT: Concept
    ALLOWCOMMENTS: 'Commentaar toestaan op deze pagina?'
    APPEARSVIRTUALPAGES: 'Deze inhoud verschijnt ook op de virtuele pagina''s in de {title} gedeeltes.'
    BUTTONCANCELDRAFT: 'Annuleer veranderingen op dit concept'
    BUTTONCANCELDRAFTDESC: 'Verwijder het concept en zet de gepubliceerde pagina''s naar deze concept pagina'
    BUTTONSAVEPUBLISH: 'Bewaar en Publiceer'
    BUTTONUNPUBLISH: 'Publicatie intrekken'
    BUTTONUNPUBLISHDESC: 'Deze pagina verwijderen uit de gepubliceerde site'
    CREATED: 'Datum gemaakt'
    Comments: Commentaar
    Content: Inhoud
    DEFAULTABOUTCONTENT: '<p>Je aan deze pagina je eigen inhoud toevoegen of de pagina verwijderen en nieuwe aanmaken.</p>'
    DEFAULTABOUTTITLE: 'Over ons'
    DEFAULTCONTACTCONTENT: '<p>Je kan deze pagina vullen met je eigen inhoud, of ze verwijderen en je eigen pagina''s aanmaken.</p>'
    DEFAULTCONTACTTITLE: Contact
    DEFAULTHOMECONTENT: '<p>Welkom bij Silverstripe! Dit is de standaard homepagina. Je kan deze pagina wijzigen door <a href="admin/">het CMS</a> te openen. Je kan nu de <a href="http://doc.silverstripe.com">documentatie voor ontwikkelaars</a> bekijken, of aan <a href="http://doc.silverstripe.com/doku.php?id=tutorials">de tutorials</a> beginnen.'
    DEFAULTHOMETITLE: Home
    DELETEDPAGEHELP: 'Deze pagina is niet langer gepubliceerd'
    DELETEDPAGESHORT: Verwijderd
    DEPENDENT_NOTE: 'De volgende pagina''s zijn afhankelijk van deze pagina. Hieronder vallen virtuelepagina''s, verwijsingspagina''s en pagina''s met links in de inhoud.'
<<<<<<< HEAD
    DESCRIPTION: 'Algemene tekst pagina'
=======
    DESCRIPTION: 'Pagina voor algemene inhoud'
>>>>>>> e2faa6fb
    DependtPageColumnLinkType: 'Link type'
    DependtPageColumnURL: URL
    EDITANYONE: 'Iedereen die kan inloggen in het CMS'
    EDITHEADER: 'Wie kan deze pagina wijzigen?'
    EDITONLYTHESE: 'Alleen deze gebruikers (kies uit de lijst)'
    EDITORGROUPS: Wijziginggroepen
    EDIT_ALL_DESCRIPTION: 'Kan iedere pagina wijzigen, ongeacht de specifieke pagina beveiliging'
    EDIT_ALL_HELP: 'Bevoegdheid om alle pagina''s op de site te wijzigen, onafhankelijk van de instellingen in het ''Toegang'' tabblad. Vereist "Toegang tot site inhoud" rechten'
    Editors: Redacteursgroepen
    HASBROKENLINKS: 'Deze pagina heeft gebroken links.'
    HTMLEDITORTITLE: Inhoud
    INHERIT: 'Overnemen van de bovenliggende pagina'
    LASTUPDATED: 'Laatst bijgewerkt'
    LINKCHANGENOTE: 'Het veranderen van de link van deze pagina beïnvloed de links van alle onderliggende pagina''s. '
    MENUTITLE: 'Navigatie label'
    METADESC: Omschrijving
    METAEXTRA: 'Aangepaste Meta Labels'
    METAKEYWORDS: Sleutelwoorden
    METATITLE: Titel
    MODIFIEDONDRAFTHELP: 'Pagina heeft wijzigingen die nog niet gepubliceerd zijn'
    MODIFIEDONDRAFTSHORT: Aangepast
    MetadataToggle: Metadata
    PAGELOCATION: 'Pagina locatie'
    PAGETITLE: 'Pagina titel'
    PAGETYPE: 'Pagina type'
    PARENTID: 'Bovenliggende pagina'
    PARENTTYPE: 'Pagina lokatie'
    PARENTTYPE_ROOT: 'Top-level pagina'
    PARENTTYPE_SUBPAGE: 'Subpagina onder bovenliggende pagina (kies hieronder)'
    PERMISSION_GRANTACCESS_DESCRIPTION: 'Instellen welke groepen toegang hebben tot bepaalde pagina''s of deze kunnen bewerken'
    PERMISSION_GRANTACCESS_HELP: 'Bevoegdheid om pagina specifieke toegangsrechten in de "Pagina''s" sectie te wijzigen.'
    PLURALNAME: 'Site structuur'
    PageTypNotAllowedOnRoot: 'Paginatype "{type}" is niet toegestaan op het hoogste niveau'
    PageTypeNotAllowed: 'Pagina type "{type}" mag niet ondergeschikt zijn aan deze bovenliggende pagina'
    REMOVEDFROMDRAFTHELP: 'Deze pagina is gepubliceerd, maar verwijderd uit de conceptsite'
    REMOVEDFROMDRAFTSHORT: 'Verwijderd van de concept-site'
    REMOVE_INSTALL_WARNING: 'Let op: Het is veiliger om het bestand install.php uit deze SilverStripe installatie te verwijderen'
    REORGANISE_DESCRIPTION: 'Mag de site structuur wijzigen'
    REORGANISE_HELP: 'Pas pagina volgorde aan in de site structuur met behulp van verslepen.'
    SHOWINMENUS: 'Weergeven in menu''s?'
    SHOWINSEARCH: 'Weergeven in zoeken?'
    SINGULARNAME: 'Site Boom'
    TABBEHAVIOUR: Gedrag
    TABCONTENT: Inhoud
    TABDEPENDENT: 'Afhankelijke pagina''s'
    TOPLEVEL: 'Site Inhoud (Top Niveau)'
    TOPLEVELCREATORGROUPS: 'Hoogste niveau auteurs'
    URLSegment: 'URL Segment'
    VIEWERGROUPS: Toegangsgroepen
    VIEW_ALL_DESCRIPTION: 'Kan iedere pagina op de website bekijken, ongeacht de specifieke pagina instelling'
    VIEW_ALL_HELP: 'Bevoegdheid om alle pagina''s op de site te bekijken, onafhankelijk van instellingen op het Toegangstapblad. Vereist "Toegang tot site Inhoud" rechten.'
    VIEW_DRAFT_CONTENT: 'Bekijk concept inhoud'
    VIEW_DRAFT_CONTENT_HELP: 'Bevoegdheid om pagina''s buiten het CMS in concept mode te bekijken. Nuttig voor externe medewerkers zonder CMS toegang.'
    Viewers: Gebruikersgroepen
    Visibility: Zichtbaarheid
    has_one_Parent: 'Bovenliggende pagina'
    many_many_BackLinkTracking: 'Wederlink Volgen'
    many_many_ImageTracking: 'Afbeelding Volgen'
    many_many_LinkTracking: 'Link Volgen'
  SiteTreeURLSegmentField:
    HelpChars: 'Speciale tekens worden automatische omgezet of verwijderd.'
  StaticExporter:
    BASEURL: 'Basis URL'
    EXPORTTO: 'Exporteren naar die map'
    NAME: 'Statische export'
  TableListField:
    SELECT: 'Selecteer:'
  TableListField.ss:
    NOITEMSFOUND: 'Geen items gevonden'
    SORTASC: 'Sorteer op oplopende volgorde'
    SORTDESC: 'Sorteer op aflopende volgorde'
  TableListField_PageControls.ss:
    DISPLAYING: Tonen
    OF: van
    TO: naar
    VIEWFIRST: 'Bekijk eerste'
    VIEWLAST: 'Bekijk laatste'
    VIEWNEXT: 'Toon volgende'
    VIEWPREVIOUS: 'Bekijk vorige'
  TestFileUploadPage:
    DESCRIPTION: 'Generic content page'
  TestPage:
    DESCRIPTION: 'Generic content page'
  TreeTools:
    DisplayLabel: 'Weergeven:'
  ViewArchivedEmail.ss:
    CANACCESS: 'U kunt de gearchiveerde site bekijken via deze link:'
    HAVEASKED: 'U heeft de inhoud van onze site opgevraagd op'
  VirtualPage:
    CHOOSE: 'Kies een pagina om naar te verwijzen'
    DESCRIPTION: 'Geeft de inhoud van een andere pagina weer'
    EDITCONTENT: 'Klik hier om de inhoud te wijzigen'
    HEADER: 'Dit is een virtuele pagina'
    PLURALNAME: 'Virtuele pagina''s'
    PageTypNotAllowedOnRoot: 'Voor deze virtuele pagina is het originele paginatype "{type}" niet toegestaan op het hoogste niveau.'
    SINGULARNAME: 'Virtuele Pagina'
  cms:
    FILESYSTEMSYNC: 'Bestanden synchroniseren'<|MERGE_RESOLUTION|>--- conflicted
+++ resolved
@@ -165,11 +165,7 @@
   CMSSiteTreeFilter_Search:
     Title: 'Alle pagina''s'
   CaseStudy:
-<<<<<<< HEAD
-    DESCRIPTION: 'Case study page to fature work examples'
-=======
     DESCRIPTION: 'De Case study pagina zal voorzien zijn van voorbeelden'
->>>>>>> e2faa6fb
   ContentControl:
     NOTEWONTBESHOWN: 'N.B. : Dit bericht is niet zichtbaar voor bezoekers'
   ContentController:
@@ -239,11 +235,7 @@
     SearchResults: Zoekresultaten
     VersionUnknown: Onbekend
   LegacyTableFieldsTestPage:
-<<<<<<< HEAD
-    DESCRIPTION: 'Generic content page'
-=======
     DESCRIPTION: 'Algemene tekst pagina'
->>>>>>> e2faa6fb
   Page:
     DESCRIPTION: 'Generic content page'
   Permission:
@@ -261,11 +253,7 @@
     REDIRECTTOPAGE: 'Een pagina op deze website'
     YOURPAGE: 'Pagina op deze website'
   RelationFieldsTestPage:
-<<<<<<< HEAD
-    DESCRIPTION: 'Generic content page'
-=======
     DESCRIPTION: 'Algemene tekst pagina'
->>>>>>> e2faa6fb
   ReportAdmin:
     MENUTITLE: Rapporten
   ReportAdminForm:
@@ -331,11 +319,7 @@
     DELETEDPAGEHELP: 'Deze pagina is niet langer gepubliceerd'
     DELETEDPAGESHORT: Verwijderd
     DEPENDENT_NOTE: 'De volgende pagina''s zijn afhankelijk van deze pagina. Hieronder vallen virtuelepagina''s, verwijsingspagina''s en pagina''s met links in de inhoud.'
-<<<<<<< HEAD
-    DESCRIPTION: 'Algemene tekst pagina'
-=======
     DESCRIPTION: 'Pagina voor algemene inhoud'
->>>>>>> e2faa6fb
     DependtPageColumnLinkType: 'Link type'
     DependtPageColumnURL: URL
     EDITANYONE: 'Iedereen die kan inloggen in het CMS'
