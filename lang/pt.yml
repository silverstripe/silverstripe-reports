--- conflicted
+++ resolved
@@ -27,11 +27,7 @@
   AssetAdmin_DeleteBatchAction:
     TITLE: 'Apagar pastas'
   AssetAdmin_Tools.ss:
-<<<<<<< HEAD
-    FILTER: Filter
-=======
     FILTER: Filtro
->>>>>>> e2faa6fb
   AssetAdmin_left.ss:
     GO: Ir
   AssetTableField:
@@ -169,19 +165,11 @@
   CMSSiteTreeFilter_Search:
     Title: 'Todas as páginas'
   CaseStudy:
-<<<<<<< HEAD
-    DESCRIPTION: 'Case study page to fature work examples'
-  ContentControl:
-    NOTEWONTBESHOWN: 'Nota: Esta mensagem não vai ser apresentada aos visitantes'
-  ContentController:
-    ARCHIVEDSITE: 'Archived Site'
-=======
     DESCRIPTION: 'Página de estudo a apresentar em trabalhos de exemplo'
   ContentControl:
     NOTEWONTBESHOWN: 'Nota: Esta mensagem não vai ser apresentada aos visitantes'
   ContentController:
     ARCHIVEDSITE: 'Arquivar o site'
->>>>>>> e2faa6fb
     ARCHIVEDSITEFROM: 'Arquivar o site de'
     CMS: 'Gestor de Conteúdos'
     DRAFTSITE: 'Site Rascunho'
@@ -247,11 +235,7 @@
     SearchResults: 'Resultados da pesquisa'
     VersionUnknown: Desconhecido
   LegacyTableFieldsTestPage:
-<<<<<<< HEAD
-    DESCRIPTION: 'Generic content page'
-=======
-    DESCRIPTION: 'Página de conteúdo genérico'
->>>>>>> e2faa6fb
+    DESCRIPTION: 'Página de conteúdo genérico'
   Page:
     DESCRIPTION: 'Página de conteúdo genérico'
   Permission:
@@ -269,11 +253,7 @@
     REDIRECTTOPAGE: 'Uma página no seu site'
     YOURPAGE: 'Página no seu Site'
   RelationFieldsTestPage:
-<<<<<<< HEAD
-    DESCRIPTION: 'Generic content page'
-=======
-    DESCRIPTION: 'Página de conteúdo genérico'
->>>>>>> e2faa6fb
+    DESCRIPTION: 'Página de conteúdo genérico'
   ReportAdmin:
     MENUTITLE: Relatórios
   ReportAdminForm:
