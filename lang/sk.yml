--- conflicted
+++ resolved
@@ -25,18 +25,6 @@
     TreeView: 'Zobraziť strom'
     Upload: Nahrať
   AssetAdmin_DeleteBatchAction:
-<<<<<<< HEAD
-    TITLE: 'Vymazať priečinky'
-  AssetAdmin_Tools.ss:
-    FILTER: Filter
-  AssetAdmin_left.ss:
-    GO: Choď
-  AssetTableField:
-    BACKLINKCOUNT: 'Použité na:'
-    PAGES: stránka(y)
-  BackLink_Button.ss:
-    Back: Späť
-=======
     TITLE: 'Delete folders'
   AssetAdmin_Tools.ss:
     FILTER: Filter
@@ -47,7 +35,6 @@
     PAGES: page(s)
   BackLink_Button.ss:
     Back: Back
->>>>>>> e2faa6fb
   BasicFieldsTestPage:
     DESCRIPTION: 'Obecný obsah stránky'
   BigFamilyPage:
@@ -72,11 +59,7 @@
     ReasonDropdownBROKENLINK: 'Porušnený odkaz'
     ReasonDropdownRPBROKENLINK: 'Presmerovávacia stránka odkazuje na ne-existujúcu stránku'
     ReasonDropdownVPBROKENLINK: 'Virtuálna stránka odkazuje na ne-existujúcu stránku'
-<<<<<<< HEAD
-    RedirectorNonExistent: 'stránka presmerovania odkazuje na ne-existujúcu stránku'
-=======
     RedirectorNonExistent: 'presmerovávacia stránka odkazuje na ne-existujúcu stránku'
->>>>>>> e2faa6fb
     VirtualPageNonExistent: 'virtuálna stránka odkazuje na ne-existujúcu stránku'
   CMSAddPageController:
     Title: 'Pridať stránku'
@@ -103,13 +86,8 @@
     DELETEFP: 'Vymazať z publikovaného webu'
     DESCREMOVED: 'a {count} potomkov'
     EMAIL: 'Pošli e-mailom'
-<<<<<<< HEAD
-    EditTree: 'Editovať strom'
-    ListFiltered: 'Filtrovaný zoznam.'
-=======
     EditTree: 'Edit Tree'
     ListFiltered: 'Filtered list.'
->>>>>>> e2faa6fb
     MENUTITLE: 'Upraviť stránku'
     NEW: Nový
     PAGENOTEXISTS: 'Táto stránka neexistuje.'
@@ -134,17 +112,10 @@
     TabContent: Obsah
     TabHistory: História
     TabSettings: Nastavenia
-<<<<<<< HEAD
-    TreeFiltered: 'Filtrovaný strom.'
-    TreeFilteredClear: 'Vyčistiť filter'
-  CMSMain_left.ss:
-    'APPLY FILTER': 'Použiť filter'
-=======
     TreeFiltered: 'Filtered tree.'
     TreeFilteredClear: 'Clear filter'
   CMSMain_left.ss:
     'APPLY FILTER': 'Apply Filter'
->>>>>>> e2faa6fb
     RESET: Reset
   CMSPageAddController:
     MENUTITLE: 'Pridať stránku'
@@ -157,19 +128,6 @@
     COMPAREVERSIONS: 'Porovnať verzie'
     COMPARINGVERSION: 'Porovnie verzií {version1} a {version2}.'
     MENUTITLE: História
-<<<<<<< HEAD
-    REVERTTOTHISVERSION: 'Vrátiť sa k tejto verzii'
-    SHOWUNPUBLISHED: 'Zobraziť nepublikované verzie'
-    SHOWVERSION: 'Zobraziť verziu'
-    VIEW: zobraziť
-    VIEWINGVERSION: 'Práve sa zobrazuje verzia {version}.'
-  CMSPageHistoryController_versions.ss:
-    AUTHOR: Autor
-    NOTPUBLISHED: Nepublikovaná
-    PUBLISHER: Vydavateľ
-    UNKNOWN: Neznáma
-    WHEN: Keď
-=======
     REVERTTOTHISVERSION: 'Revert to this version'
     SHOWUNPUBLISHED: 'Show unpublished versions'
     SHOWVERSION: 'Show Version'
@@ -181,28 +139,18 @@
     PUBLISHER: Publisher
     UNKNOWN: Neznáma
     WHEN: When
->>>>>>> e2faa6fb
   CMSPageSettingsController:
     MENUTITLE: 'Upraviť stránku'
   CMSPagesController:
     GalleryView: 'Zobraziť galériu'
     ListView: 'Zobraziť zoznam'
     MENUTITLE: Stránky
-<<<<<<< HEAD
-    TreeView: 'Zobraziť strom'
-  CMSPagesController_ContentToolbar.ss:
-    ENABLEDRAGGING: 'Tiahni a pusť'
-    MULTISELECT: 'Multi výber'
-  CMSPagesController_Tools.ss:
-    FILTER: Filtrovať
-=======
     TreeView: 'Tree View'
   CMSPagesController_ContentToolbar.ss:
     ENABLEDRAGGING: 'Drag''n''drop'
     MULTISELECT: Multi-selection
   CMSPagesController_Tools.ss:
     FILTER: Filter
->>>>>>> e2faa6fb
   CMSSearch:
     FILTERDATEFROM: Od
     FILTERDATEHEADING: Dátum
@@ -211,11 +159,7 @@
   CMSSettingsController:
     MENUTITLE: Nastavenia
   CMSSiteTreeFilter_ChangedPages:
-<<<<<<< HEAD
-    Title: 'Zmenené stránky'
-=======
     Title: 'Changed pages'
->>>>>>> e2faa6fb
   CMSSiteTreeFilter_DeletedPages:
     Title: 'Všetky stránky, vrátane vymazaných'
   CMSSiteTreeFilter_Search:
@@ -291,11 +235,7 @@
     SearchResults: 'Výsledky vyhľadávania'
     VersionUnknown: Neznáma
   LegacyTableFieldsTestPage:
-<<<<<<< HEAD
-    DESCRIPTION: 'Obecný obsah stránky'
-=======
     DESCRIPTION: 'Generic content page'
->>>>>>> e2faa6fb
   Page:
     DESCRIPTION: 'Obecný obsah stránky'
   Permission:
@@ -313,11 +253,7 @@
     REDIRECTTOPAGE: 'Stránka na vašom webe'
     YOURPAGE: 'Stránka na vašom webe'
   RelationFieldsTestPage:
-<<<<<<< HEAD
-    DESCRIPTION: 'Obecný obsah stránky'
-=======
     DESCRIPTION: 'Generic content page'
->>>>>>> e2faa6fb
   ReportAdmin:
     MENUTITLE: Výkazy
   ReportAdminForm:
@@ -371,11 +307,7 @@
     BUTTONSAVEPUBLISH: 'Uložiť a publikovať'
     BUTTONUNPUBLISH: Nepublikovať
     BUTTONUNPUBLISHDESC: 'Odstrániť túto stránku z publikovaných na webe'
-<<<<<<< HEAD
-    CREATED: 'Dátum vytvorenia'
-=======
     CREATED: 'Date Created'
->>>>>>> e2faa6fb
     Comments: Komentáre
     Content: Obsah
     DEFAULTABOUTCONTENT: 'Túto stránku môžete vyplniť vlastným obsahom, alebo ju zmazať a vytvoriť vaše vlastné stránky.'
@@ -384,17 +316,10 @@
     DEFAULTCONTACTTITLE: 'Kontaktuje nás'
     DEFAULTHOMECONTENT: '<p>Vitajte v SilverStripe! Toto je predvolená úvodná stránka. Môžete you upraviť otvorením <a href="admin/">CMS-ka</a>. Môžete isť na <a href="http://doc.silverstripe.org">dokumentáciu</a>, alebo začať s <a href="http://doc.silverstripe.org/doku.php?id=tutorials">návodmi</a>.</p>'
     DEFAULTHOMETITLE: Domov
-<<<<<<< HEAD
-    DELETEDPAGEHELP: 'Stránka už nie je viacej zverejnená'
-    DELETEDPAGESHORT: Smazané
-    DEPENDENT_NOTE: 'Nasledujúce stránky závisia na tejto stránke. To zahŕňa virtuálne stránky, presmerovania a stránky s odkazmi.'
-    DESCRIPTION: 'Obecný obsah stránky'
-=======
     DELETEDPAGEHELP: 'Page is no longer published'
     DELETEDPAGESHORT: Deleted
     DEPENDENT_NOTE: 'Nasledujúce stránky sú závislé na tejto stránke. To zahŕňa virtuálne stránky, presmerovania a stránky s odkazmi.'
     DESCRIPTION: 'Generic content page'
->>>>>>> e2faa6fb
     DependtPageColumnLinkType: 'Typ odkazu'
     DependtPageColumnURL: Url
     EDITANYONE: 'Ktokoľvek kto sa môže prihlásiť do CMS'
@@ -414,15 +339,9 @@
     METAEXTRA: 'Vlastné Meta Tagy'
     METAKEYWORDS: 'Meta kľúčové slová'
     METATITLE: Titulok
-<<<<<<< HEAD
-    MODIFIEDONDRAFTHELP: 'Stránka má nezverejnené zmeny'
-    MODIFIEDONDRAFTSHORT: Zmenené
-    MetadataToggle: Metaúdaje
-=======
     MODIFIEDONDRAFTHELP: 'Page has unpublished changes'
     MODIFIEDONDRAFTSHORT: Modified
     MetadataToggle: Metadata
->>>>>>> e2faa6fb
     PAGELOCATION: 'Pozícia stránky'
     PAGETITLE: 'Názov stránky'
     PAGETYPE: 'Typ stránky'
@@ -469,15 +388,6 @@
   TableListField:
     SELECT: 'Vyberte:'
   TableListField.ss:
-<<<<<<< HEAD
-    NOITEMSFOUND: 'Žiadne položky nájdené'
-    SORTASC: 'Zoradiť poradie vzostupne'
-    SORTDESC: 'Zoradiť poradie zostupne'
-  TableListField_PageControls.ss:
-    DISPLAYING: Zobrazujem
-    OF: z
-    TO: do
-=======
     NOITEMSFOUND: 'No items found'
     SORTASC: 'Zoradiť poradie vzostupne'
     SORTDESC: 'Zoradiť poradie zostupne'
@@ -485,7 +395,6 @@
     DISPLAYING: Displaying
     OF: of
     TO: to
->>>>>>> e2faa6fb
     VIEWFIRST: 'Zobraz prvé'
     VIEWLAST: 'Zobraz posledné'
     VIEWNEXT: 'Zobraz nasledujúce'
@@ -495,11 +404,7 @@
   TestPage:
     DESCRIPTION: 'Obecný obsah stránky'
   TreeTools:
-<<<<<<< HEAD
-    DisplayLabel: 'Zobrazenie:'
-=======
     DisplayLabel: 'Display:'
->>>>>>> e2faa6fb
   ViewArchivedEmail.ss:
     CANACCESS: 'Archivovaný web môžete navštíviť týmto odkazom:'
     HAVEASKED: 'Požiadali ste o zobrazenie obsahu webu z'
