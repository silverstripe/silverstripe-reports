--- conflicted
+++ resolved
@@ -27,11 +27,7 @@
   AssetAdmin_DeleteBatchAction:
     TITLE: 'Radera mapparna'
   AssetAdmin_Tools.ss:
-<<<<<<< HEAD
-    FILTER: Filter
-=======
     FILTER: Filtrera
->>>>>>> e2faa6fb
   AssetAdmin_left.ss:
     GO: Kör
   AssetTableField:
@@ -169,11 +165,7 @@
   CMSSiteTreeFilter_Search:
     Title: 'Alla sidor'
   CaseStudy:
-<<<<<<< HEAD
-    DESCRIPTION: 'Case study page to fature work examples'
-=======
     DESCRIPTION: 'Casestudiesida som ska innehålla exempel på arbeten'
->>>>>>> e2faa6fb
   ContentControl:
     NOTEWONTBESHOWN: 'Observera: Detta meddelande kommer inte att visas för besökarna'
   ContentController:
@@ -243,11 +235,7 @@
     SearchResults: Sökresultat
     VersionUnknown: Okänd
   LegacyTableFieldsTestPage:
-<<<<<<< HEAD
-    DESCRIPTION: 'Generic content page'
-=======
     DESCRIPTION: 'Allmän innehållssida'
->>>>>>> e2faa6fb
   Page:
     DESCRIPTION: 'Generic content page'
   Permission:
@@ -265,11 +253,7 @@
     REDIRECTTOPAGE: 'En sida på din sajt'
     YOURPAGE: 'Sida på din sajt'
   RelationFieldsTestPage:
-<<<<<<< HEAD
-    DESCRIPTION: 'Generic content page'
-=======
     DESCRIPTION: 'Generisk innehållssida'
->>>>>>> e2faa6fb
   ReportAdmin:
     MENUTITLE: Rapporter
   ReportAdminForm:
@@ -335,11 +319,7 @@
     DELETEDPAGEHELP: 'Sidan är inte längre publicerad'
     DELETEDPAGESHORT: Raderad
     DEPENDENT_NOTE: 'Följande sidor berörs av den här sidan. Inklusive virtuella sidor, omdirigerings sidor, och sidor med innehålls länkar.'
-<<<<<<< HEAD
-    DESCRIPTION: 'Generisk innehållssida'
-=======
     DESCRIPTION: 'Allmän innehållssida'
->>>>>>> e2faa6fb
     DependtPageColumnLinkType: Länktyp
     DependtPageColumnURL: URL
     EDITANYONE: 'Alla som kan logga in'
