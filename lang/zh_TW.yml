zh_TW:
  AssetAdmin:
    ADDFILES: 'Add Files'
    ALLOWEDEXTS: 'Allowed extensions'
    ActionAdd: 'Add folder'
    AppCategoryArchive: Archive
    AppCategoryAudio: Audio
    AppCategoryFlash: Flash
    AppCategoryImage: Image
    AppCategoryVideo: Video
    BackToFolder: 'Back to folder'
    CREATED: Date
    CurrentFolderOnly: 'Limit to current folder?'
    DetailsView: Details
    FILES: Files
    FILESYSTEMSYNCTITLE: 'Update the CMS database entries of files on the filesystem. Useful when new files have been uploaded outside of the CMS, e.g. through FTP.'
    FROMTHEINTERNET: 'From the internet'
    FROMYOURCOMPUTER: 'From your computer'
    Filetype: 'File type'
    ListView: 'List View'
    MENUTITLE: Files
    NEWFOLDER: 新資料夾
    SIZE: Size
    THUMBSDELETED: '{count} unused thumbnails have been deleted'
    TreeView: 'Tree View'
    Upload: Upload
  AssetAdmin_DeleteBatchAction:
    TITLE: 'Delete folders'
  AssetAdmin_Tools.ss:
    FILTER: Filter
  AssetAdmin_left.ss:
    GO: 執行
  AssetTableField:
    BACKLINKCOUNT: 'Used on:'
    PAGES: page(s)
  BackLink_Button.ss:
    Back: 返回
  BasicFieldsTestPage:
    DESCRIPTION: '一般內容網頁'
  BigFamilyPage:
    DESCRIPTION: 'Generic content page'
  BrokenLinksReport:
    Any: Any
    BROKENLINKS: 'Broken links report'
    CheckSite: 'Check site'
    CheckSiteDropdownDraft: 'Draft Site'
    CheckSiteDropdownPublished: 'Published Site'
    ColumnDateLastModified: 'Date last modified'
    ColumnDateLastPublished: 'Date last published'
    ColumnProblemType: 'Problem type'
    ColumnURL: URL
    HasBrokenFile: 'has broken file'
    HasBrokenLink: 'has broken link'
    HasBrokenLinkAndFile: 'has broken link and file'
    HoverTitleEditPage: 'Edit page'
    PageName: 'Page name'
    ReasonDropdown: 'Problem to check'
    ReasonDropdownBROKENFILE: 'Broken file'
    ReasonDropdownBROKENLINK: 'Broken link'
    ReasonDropdownRPBROKENLINK: 'Redirector page pointing to non-existent page'
    ReasonDropdownVPBROKENLINK: 'Virtual page pointing to non-existent page'
    RedirectorNonExistent: 'redirector page pointing to non-existent page'
    VirtualPageNonExistent: 'virtual page pointing to non-existent page'
  CMSAddPageController:
    Title: 'Add page'
  CMSBatchActions:
    DELETED_DRAFT_PAGES: 'Deleted %d pages from draft site, %d failures'
    DELETED_PAGES: 'Deleted %d pages from published site, %d failures'
    DELETE_DRAFT_PAGES: 從草稿網站刪除
    DELETE_PAGES: 從已出版網站刪除
    PUBLISHED_PAGES: '已出版 %d 網頁, %d 失敗'
    PUBLISH_PAGES: 出版
    UNPUBLISHED_PAGES: '未出版 %d 網頁'
    UNPUBLISH_PAGES: 未出版的
  CMSFileAddController:
    MENUTITLE: Files
  CMSMain:
    ACCESS: 'Access to ''{title}'' section'
    ACCESS_HELP: 'Allow viewing of the section containing page tree and content. View and edit permissions can be handled through page specific dropdowns, as well as the separate "Content permissions".'
    AddNew: 'Add new page'
    AddNewButton: 'Add new'
    ChoosePageParentMode: 'Choose where to create this page'
    ChoosePageType: 'Choose page type'
    Create: Create
    DELETE: 'Delete draft'
    DELETEFP: Delete
    DESCREMOVED: 'and {count} descendants'
    EMAIL: 電子郵件
    EditTree: 'Edit Tree'
    ListFiltered: 'Filtered list.'
    MENUTITLE: 'Edit Page'
    NEW: 新增
    PAGENOTEXISTS: '這頁不存在'
    PAGES: Pages
    PAGETYPEANYOPT: Any
    PAGETYPEOPT: 'Page Type'
    PUBALLCONFIRM: '請發布所有網頁'
    PUBALLFUN: '"全部發布" 功能'
    PUBALLFUN2: '按下這個按鈕就是如同到每頁按「發布」。當有很多內容更變時，這個功能可以省時。'
    PUBPAGES: 'Done: Published {count} pages'
    PageAdded: 'Successfully created page'
    REMOVED: 'Deleted ''%s''%s from live site'
    REMOVEDPAGE: 'Removed ''{title}'' from the published site'
    REMOVEDPAGEFROMDRAFT: 'Removed ''%s'' from the draft site'
    RESTORE: Restore
    RESTORED: 'Restored ''{title}'' successfully'
    ROLLBACK: 回複到這個的版本
    ROLLEDBACKPUB: 'Rolled back to published version. New version number is #{version}'
    ROLLEDBACKVERSION: 成功的回複到第%d版。新的版本號是%d。
    SAVE: 儲存
    SAVEDRAFT: 'Save Draft'
    TabContent: Content
    TabHistory: History
    TabSettings: Settings
    TreeFiltered: 'Filtered tree.'
    TreeFilteredClear: 'Clear filter'
  CMSMain_left.ss:
    'APPLY FILTER': 'Apply Filter'
    RESET: Reset
  CMSPageAddController:
    MENUTITLE: 'Add page'
    ParentMode_child: 'Under another page'
    ParentMode_top: 'Top level'
  CMSPageEditController:
    MENUTITLE: 'Edit Page'
  CMSPageHistoryController:
<<<<<<< HEAD
    COMPAREMODE: 比較模式(選擇兩個)
=======
    COMPAREMODE: '比較模式(選擇兩個)'
>>>>>>> e2faa6fb
    COMPAREVERSIONS: 比較版本
    COMPARINGVERSION: 'Comparing versions {version1} and {version2}.'
    MENUTITLE: 歷史
    REVERTTOTHISVERSION: 回復到此版本
    SHOWUNPUBLISHED: 顯示未出版的版本
    SHOWVERSION: 顯示版本
    VIEW: 瀏覽
    VIEWINGVERSION: 'Currently viewing version {version}.'
  CMSPageHistoryController_versions.ss:
<<<<<<< HEAD
    AUTHOR: 作者
    NOTPUBLISHED: 未發行的
    PUBLISHER: 發行者
    UNKNOWN: 未知的
    WHEN: 何時
  CMSPageSettingsController:
    MENUTITLE: 編輯網頁
  CMSPagesController:
    GalleryView: 圖庫瀏覽
    ListView: 清單瀏覽
    MENUTITLE: 網頁
=======
    AUTHOR: '作者'
    NOTPUBLISHED: 未發行的
    PUBLISHER: '發行者'
    UNKNOWN: 未知的
    WHEN: 何時
  CMSPageSettingsController:
    MENUTITLE: '編輯網頁'
  CMSPagesController:
    GalleryView: 圖庫瀏覽
    ListView: '清單瀏覽'
    MENUTITLE: '網頁'
>>>>>>> e2faa6fb
    TreeView: 樹狀瀏覽
  CMSPagesController_ContentToolbar.ss:
    ENABLEDRAGGING: 'Drag''n''drop'
    MULTISELECT: Multi-selection
  CMSPagesController_Tools.ss:
    FILTER: Filter
  CMSSearch:
    FILTERDATEFROM: 從
    FILTERDATEHEADING: 日期
    FILTERDATETO: 到
    FILTERLABELTEXT: 現在
  CMSSettingsController:
    MENUTITLE: 設定值
  CMSSiteTreeFilter_ChangedPages:
    Title: 'Changed pages'
  CMSSiteTreeFilter_DeletedPages:
    Title: '所有網頁, 包括已刪除的'
  CMSSiteTreeFilter_Search:
<<<<<<< HEAD
    Title: 所有網頁
=======
    Title: '所有網頁'
>>>>>>> e2faa6fb
  CaseStudy:
    DESCRIPTION: 'Case study page to fature work examples'
  ContentControl:
    NOTEWONTBESHOWN: '備註: 此訊息將不會顯示給您的訪客看'
  ContentController:
    ARCHIVEDSITE: 'Archived Site'
    ARCHIVEDSITEFROM: 'Archived site from'
    CMS: CMS
    DRAFTSITE: 'Draft Site'
    DRAFT_SITE_ACCESS_RESTRICTION: '你必須先登入才能瀏覽草稿或歸檔內容。<a href="%s">回到正式發布站</a>'
    Email: Email
    InstallFilesDeleted: 'Installation files have been successfully deleted.'
    InstallSecurityWarning: 'For security reasons you should now delete the install files, unless you are planning to reinstall later (<em>requires admin login, see above</em>). The web server also now only needs write access to the "assets" folder, you can remove write access from all other folders. <a href="{link}" style="text-align: center;">Click here to delete the install files.</a>'
    InstallSuccessCongratulations: 'SilverStripe has been successfully installed.'
    LOGGEDINAS: 'Logged in as'
    LOGIN: Login
    LOGOUT: 'Log out'
    NOTLOGGEDIN: 'Not logged in'
    PUBLISHEDSITE: 'Published Site'
    Password: Password
    PostInstallTutorialIntro: 'This website is a simplistic version of a SilverStripe 2 site. To extend this, please take a look at {link}.'
    StartEditing: 'You can start editing your site\\''s content by opening <a href="{link}">the CMS</a>.'
    UnableDeleteInstall: 'Unable to delete installation files. Please delete the files below manually'
    VIEWPAGEIN: 'View Page in:'
  ErrorPage:
    CODE: 錯誤代碼
    DEFAULTERRORPAGECONTENT: '<p>抱歉, 看來您正再嘗試存取一個不存在的網頁</p><p>請檢查您正在嘗試存取網址的拼寫並再試一次.</p>'
<<<<<<< HEAD
    DEFAULTERRORPAGETITLE: 未發現網頁
=======
    DEFAULTERRORPAGETITLE: '未發現網頁'
>>>>>>> e2faa6fb
    DEFAULTSERVERERRORPAGECONTENT: '<p>抱歉, 處裡您的要求發生一個問題</p>'
    DEFAULTSERVERERRORPAGETITLE: 伺服器錯誤
    DESCRIPTION: 'Custom content for different error cases (e.g. "Page not found")'
    ERRORFILEPROBLEM: 'Error opening file "{filename}" for writing. Please check file permissions.'
    400: '400 - Bad Request'
    401: '401 - Unauthorized'
    403: '403 - Forbidden'
    404: '404 - Not Found'
    405: '405 - Method Not Allowed'
    406: '406 - Not Acceptable'
    407: '407 - Proxy Authentication Required'
    408: '408 - Request Timeout'
    409: '409 - Conflict'
    410: '410 - Gone'
    411: '411 - Length Required'
    412: '412 - Precondition Failed'
    413: '413 - Request Entity Too Large'
    414: '414 - Request-URI Too Long'
    415: '415 - Unsupported Media Type'
    416: '416 - Request Range Not Satisfiable'
    417: '417 - Expectation Failed'
    500: '500 - Internal Server Error'
    501: '501 - Not Implemented'
    502: '502 - Bad Gateway'
    503: '503 - Service Unavailable'
    504: '504 - Gateway Timeout'
    505: '505 - HTTP Version Not Supported'
  Folder:
    AddFolderButton: 新增資料夾
    DELETEUNUSEDTHUMBNAILS: 刪除未使用的縮圖
    UNUSEDFILESTITLE: 未使用的檔案
    UNUSEDTHUMBNAILSTITLE: 未使用的縮圖
    UploadFilesButton: 上傳
  GridFieldTestPage:
    DESCRIPTION: 'Generic content page'
  LeftAndMain:
    DELETED: Deleted.
<<<<<<< HEAD
    PreviewButton: 預覽
=======
    PreviewButton: '預覽'
>>>>>>> e2faa6fb
    SAVEDUP: Saved.
    STATUSPUBLISHEDSUCCESS: 'Published ''{title}'' successfully'
    SearchResults: 搜尋結果
    VersionUnknown: 未知
  LegacyTableFieldsTestPage:
    DESCRIPTION: 'Generic content page'
  Page:
    DESCRIPTION: 'Generic content page'
  Permission:
    CMS_ACCESS_CATEGORY: 'CMS Access'
  Permissions:
    CONTENT_CATEGORY: 'Content permissions'
    PERMISSIONS_CATEGORY: 'Roles and access permissions'
  RedirectorPage:
<<<<<<< HEAD
    DESCRIPTION: 重新導向到一個內部不同的網頁
    HASBEENSETUP: 沒有任何地方被重新導向的一個重新導向網頁已被設定.
    HEADER: 本網頁將重新導向用戶至別的網頁
    OTHERURL: 其他網站網址
    REDIRECTTO: 重新導向到
    REDIRECTTOEXTERNAL: 別的網站
    REDIRECTTOPAGE: 在您網站上的一個網頁
    YOURPAGE: 在您網站上的網頁
=======
    DESCRIPTION: '重新導向到一個內部不同的網頁'
    HASBEENSETUP: '沒有任何地方被重新導向的一個重新導向網頁已被設定.'
    HEADER: '本網頁將重新導向用戶至別的網頁'
    OTHERURL: '其他網站網址'
    REDIRECTTO: 重新導向到
    REDIRECTTOEXTERNAL: 別的網站
    REDIRECTTOPAGE: '在您網站上的一個網頁'
    YOURPAGE: '在您網站上的網頁'
>>>>>>> e2faa6fb
  RelationFieldsTestPage:
    DESCRIPTION: 'Generic content page'
  ReportAdmin:
    MENUTITLE: Reports
  ReportAdminForm:
    FILTERBY: 'Filter by'
  SearchForm:
    GO: 走
    SEARCH: 搜尋
    SearchResults: 搜尋結果
  SideReport:
    BROKENFILES: 'Pages with broken files'
    BROKENLINKS: 'Pages with broken links'
    BROKENREDIRECTORPAGES: 'RedirectorPages pointing to deleted pages'
    BROKENVIRTUALPAGES: 'VirtualPages pointing to deleted pages'
    BrokenLinksGroupTitle: 'Broken links reports'
    ContentGroupTitle: 'Content reports'
    EMPTYPAGES: '空頁'
    LAST2WEEKS: '網頁在過去兩個禮拜有被更改過'
    OtherGroupTitle: Other
    ParameterLiveCheckbox: 'Check live site'
    REPEMPTY: 'The {title} report is empty.'
  SilverStripeNavigatorLink:
    ShareInstructions: '分享一個由此到此的網頁, 複製與貼上下面的鏈結.'
    ShareLink: 分享鏈結
  SilverStripeNavigatorLinkl:
    CloseLink: 關閉
  SiteConfig:
    DEFAULTTHEME: '(Use default theme)'
    EDITHEADER: 'Who can edit pages on this site?'
    EDIT_PERMISSION: 'Manage site configuration'
    EDIT_PERMISSION_HELP: 'Ability to edit global access settings/top-level page permissions.'
    SITENAMEDEFAULT: 'Your Site Name'
    SITETAGLINE: 'Site Tagline/Slogan'
    SITETITLE: 'Site title'
    TABACCESS: Access
    TABMAIN: Main
    TAGLINEDEFAULT: 'your tagline here'
    THEME: Theme
    TOPLEVELCREATE: 'Who can create pages in the root of the site?'
    VIEWHEADER: 'Who can view pages on this site?'
  SiteTree:
    ACCESSANYONE: 所有人
    ACCESSHEADER: '誰可以瀏覽這頁？'
    ACCESSLOGGEDIN: '已登入的使用者'
    ACCESSONLYTHESE: '只有這些人(從清單選擇)'
    ADDEDTODRAFTHELP: 'Page has not been published yet'
    ADDEDTODRAFTSHORT: Draft
    ALLOWCOMMENTS: '允許留言嗎？'
    APPEARSVIRTUALPAGES: 'This content also appears on the virtual pages in the {title} sections.'
    BUTTONCANCELDRAFT: 取消草稿更變
    BUTTONCANCELDRAFTDESC: 刪除草稿並回複到正式發布的版本
    BUTTONSAVEPUBLISH: 儲存並發布
    BUTTONUNPUBLISH: 取消發布
    BUTTONUNPUBLISHDESC: 從正式發布站移除
    CREATED: 建立日期
    Comments: 意見
<<<<<<< HEAD
    Content: 內容
=======
    Content: '內容'
>>>>>>> e2faa6fb
    DEFAULTABOUTCONTENT: '<p>您可以用您自己的內容填入本網頁, 或是刪除它並建立您自己的網頁<br /></p>'
    DEFAULTABOUTTITLE: 關於我們
    DEFAULTCONTACTCONTENT: '<p>您可以用您自己的內容填入本網頁, 或是刪除它並建立您自己的網頁<br /></p>'
    DEFAULTCONTACTTITLE: 連絡我們
    DEFAULTHOMECONTENT: '<p>歡迎光臨 SilverStrip! 這是預設的主頁. 您可以開啟<a href="admin/">the CMS</a>來編輯這個網頁. 您現在可存取<a href="http://doc.silverstripe.org">developer documentation</a>, 或是開始<a href="http://doc.silverstripe.org/doku.php?id=tutorials">the tutorials.</a></p>'
<<<<<<< HEAD
    DEFAULTHOMETITLE: 首頁
=======
    DEFAULTHOMETITLE: '首頁'
>>>>>>> e2faa6fb
    DELETEDPAGEHELP: 'Page is no longer published'
    DELETEDPAGESHORT: 已刪除
    DEPENDENT_NOTE: '以下的網頁是依附在本網頁的. 這包含了虛擬網頁, 重新導向網頁, 以及有內容鏈結的網頁.'
    DESCRIPTION: 'Generic content page'
    DependtPageColumnLinkType: 鏈結類型
    DependtPageColumnURL: 網址
<<<<<<< HEAD
    EDITANYONE: 所有可以登入CMS的人
    EDITHEADER: 誰可以編輯這頁？
    EDITONLYTHESE: 只有這些人(從清單選擇)
    EDITORGROUPS: 編輯者群組
    EDIT_ALL_DESCRIPTION: 編輯任何網頁
    EDIT_ALL_HELP: '不管在存取Tab上的設定值, 在網站上有能力去編輯任何網頁. 需要 "到''網頁''部分的存取"許可'
    Editors: 編輯者群體
    HASBROKENLINKS: 網頁含有失效的連結。
    HTMLEDITORTITLE: 內容
    INHERIT: 從母頁繼承
    LASTUPDATED: 最近更新
    LINKCHANGENOTE: 改變這個網頁鏈結將也會影響所有子網頁的鏈結
=======
    EDITANYONE: '所有可以登入CMS的人'
    EDITHEADER: '誰可以編輯這頁？'
    EDITONLYTHESE: '只有這些人(從清單選擇)'
    EDITORGROUPS: '編輯者群組'
    EDIT_ALL_DESCRIPTION: '編輯任何網頁'
    EDIT_ALL_HELP: '不管在存取Tab上的設定值, 在網站上有能力去編輯任何網頁. 需要 "到''網頁''部分的存取"許可'
    Editors: '編輯者群體'
    HASBROKENLINKS: '網頁含有失效的連結。'
    HTMLEDITORTITLE: '內容'
    INHERIT: '從母頁繼承'
    LASTUPDATED: 最近更新
    LINKCHANGENOTE: '改變這個網頁鏈結將也會影響所有子網頁的鏈結'
>>>>>>> e2faa6fb
    MENUTITLE: 捷徑標籤
    METADESC: 敘述
    METAEXTRA: '自訂元標籤(meta-tags)'
    METAKEYWORDS: 關鍵詞
    METATITLE: 標題
    MODIFIEDONDRAFTHELP: 'Page has unpublished changes'
    MODIFIEDONDRAFTSHORT: 已修改
    MetadataToggle: Metadata
<<<<<<< HEAD
    PAGELOCATION: 網頁位置
    PAGETITLE: 網頁名稱
    PAGETYPE: 網頁類型
    PARENTID: 母頁
    PARENTTYPE: 網頁位置
    PARENTTYPE_ROOT: 頂級網頁
    PARENTTYPE_SUBPAGE: 在母頁下面的次頁
    PERMISSION_GRANTACCESS_DESCRIPTION: 管理內容的存取權限
=======
    PAGELOCATION: '網頁位置'
    PAGETITLE: '網頁名稱'
    PAGETYPE: '網頁類型'
    PARENTID: '母頁'
    PARENTTYPE: '網頁位置'
    PARENTTYPE_ROOT: '頂級網頁'
    PARENTTYPE_SUBPAGE: '在母頁下面的次頁'
    PERMISSION_GRANTACCESS_DESCRIPTION: '管理內容的存取權限'
>>>>>>> e2faa6fb
    PERMISSION_GRANTACCESS_HELP: '允許設定在"網頁"部分的網頁-特定存取限制.'
    PLURALNAME: '網站 Tres'
    PageTypNotAllowedOnRoot: 'Page type "{type}" is not allowed on the root level'
    PageTypeNotAllowed: 'Page type "{type}" not allowed as child of this parent page'
    REMOVEDFROMDRAFTHELP: 'Page is published, but has been deleted from draft'
    REMOVEDFROMDRAFTSHORT: 從草稿移除
    REMOVE_INSTALL_WARNING: '警告: 為了安全理由你應該從SilverStripe的安裝中移除install.php.'
    REORGANISE_DESCRIPTION: 改變網站結構
    REORGANISE_HELP: '經由 拉&放 於網站樹狀架構內重新安排網頁.'
    SHOWINMENUS: 在選單裡顯示嗎？
    SHOWINSEARCH: 在搜尋結果裡顯示嗎？
    SINGULARNAME: 網站樹狀架構
    TABBEHAVIOUR: 作用
<<<<<<< HEAD
    TABCONTENT: 內容
    TABDEPENDENT: 依賴網頁
    TOPLEVEL: '網站內容 (高層)'
    TOPLEVELCREATORGROUPS: 頂級創作者
    URLSegment: 網址分類
    VIEWERGROUPS: 瀏覽者群組
    VIEW_ALL_DESCRIPTION: 瀏覽任何網頁
    VIEW_ALL_HELP: '不管在存取Tab上的設定值, 在網站上有能力去編輯任何網頁. 需要 "到''網頁''部分的存取"許可'
    VIEW_DRAFT_CONTENT: 瀏覽內容草稿
    VIEW_DRAFT_CONTENT_HELP: '應用於在草稿模式下觀看CMS以外的網頁. 沒有CMS存取權的外部合作者是有用的.'
    Viewers: 瀏覽者群組
    Visibility: 能見度
    has_one_Parent: 母頁
=======
    TABCONTENT: '內容'
    TABDEPENDENT: '依賴網頁'
    TOPLEVEL: '網站內容 (高層)'
    TOPLEVELCREATORGROUPS: '頂級創作者'
    URLSegment: 網址分類
    VIEWERGROUPS: '瀏覽者群組'
    VIEW_ALL_DESCRIPTION: '瀏覽任何網頁'
    VIEW_ALL_HELP: '不管在存取Tab上的設定值, 在網站上有能力去編輯任何網頁. 需要 "到''網頁''部分的存取"許可'
    VIEW_DRAFT_CONTENT: '瀏覽內容草稿'
    VIEW_DRAFT_CONTENT_HELP: '應用於在草稿模式下觀看CMS以外的網頁. 沒有CMS存取權的外部合作者是有用的.'
    Viewers: '瀏覽者群組'
    Visibility: 能見度
    has_one_Parent: '母頁'
>>>>>>> e2faa6fb
    many_many_BackLinkTracking: 背面鏈結追蹤
    many_many_ImageTracking: 影像追蹤
    many_many_LinkTracking: 鏈結追蹤
  SiteTreeURLSegmentField:
    HelpChars: ' Special characters are automatically converted or removed.'
  StaticExporter:
    BASEURL: 基本網址
    EXPORTTO: 匯出至那個資料夾
    NAME: '網站靜態匯出'
  TableListField:
    SELECT: 'Select:'
  TableListField.ss:
    NOITEMSFOUND: 'No items found'
    SORTASC: 'Sort in ascending order'
    SORTDESC: 'Sort in descending order'
  TableListField_PageControls.ss:
    DISPLAYING: Displaying
    OF: of
    TO: to
    VIEWFIRST: 'View first'
    VIEWLAST: 'View last'
    VIEWNEXT: 'View next'
    VIEWPREVIOUS: 'View previous'
  TestFileUploadPage:
    DESCRIPTION: 'Generic content page'
  TestPage:
    DESCRIPTION: 'Generic content page'
  TreeTools:
    DisplayLabel: 'Display:'
  ViewArchivedEmail.ss:
<<<<<<< HEAD
    CANACCESS: 您可以利用哲格連結到已歸檔站：
    HAVEASKED: 您要瀏覽這一天的網站內容：
  VirtualPage:
    CHOOSE: 請選擇一個網頁來連結至
    DESCRIPTION: 顯示其他網頁的內容
    EDITCONTENT: 點擊即可更改內容
    HEADER: 這是一個虛擬網頁
    PLURALNAME: 虛擬網頁
    PageTypNotAllowedOnRoot: 'Original page type "{type}" is not allowed on the root level for this virtual page'
    SINGULARNAME: 虛擬網頁
=======
    CANACCESS: '您可以利用哲格連結到已歸檔站：'
    HAVEASKED: '您要瀏覽這一天的網站內容：'
  VirtualPage:
    CHOOSE: '請選擇一個網頁來連結至'
    DESCRIPTION: '顯示其他網頁的內容'
    EDITCONTENT: '點擊即可更改內容'
    HEADER: '這是一個虛擬網頁'
    PLURALNAME: '虛擬網頁'
    PageTypNotAllowedOnRoot: 'Original page type "{type}" is not allowed on the root level for this virtual page'
    SINGULARNAME: '虛擬網頁'
>>>>>>> e2faa6fb
  cms:
    FILESYSTEMSYNC: 'Sync files'<|MERGE_RESOLUTION|>--- conflicted
+++ resolved
@@ -124,11 +124,7 @@
   CMSPageEditController:
     MENUTITLE: 'Edit Page'
   CMSPageHistoryController:
-<<<<<<< HEAD
-    COMPAREMODE: 比較模式(選擇兩個)
-=======
     COMPAREMODE: '比較模式(選擇兩個)'
->>>>>>> e2faa6fb
     COMPAREVERSIONS: 比較版本
     COMPARINGVERSION: 'Comparing versions {version1} and {version2}.'
     MENUTITLE: 歷史
@@ -138,19 +134,6 @@
     VIEW: 瀏覽
     VIEWINGVERSION: 'Currently viewing version {version}.'
   CMSPageHistoryController_versions.ss:
-<<<<<<< HEAD
-    AUTHOR: 作者
-    NOTPUBLISHED: 未發行的
-    PUBLISHER: 發行者
-    UNKNOWN: 未知的
-    WHEN: 何時
-  CMSPageSettingsController:
-    MENUTITLE: 編輯網頁
-  CMSPagesController:
-    GalleryView: 圖庫瀏覽
-    ListView: 清單瀏覽
-    MENUTITLE: 網頁
-=======
     AUTHOR: '作者'
     NOTPUBLISHED: 未發行的
     PUBLISHER: '發行者'
@@ -162,7 +145,6 @@
     GalleryView: 圖庫瀏覽
     ListView: '清單瀏覽'
     MENUTITLE: '網頁'
->>>>>>> e2faa6fb
     TreeView: 樹狀瀏覽
   CMSPagesController_ContentToolbar.ss:
     ENABLEDRAGGING: 'Drag''n''drop'
@@ -181,11 +163,7 @@
   CMSSiteTreeFilter_DeletedPages:
     Title: '所有網頁, 包括已刪除的'
   CMSSiteTreeFilter_Search:
-<<<<<<< HEAD
-    Title: 所有網頁
-=======
     Title: '所有網頁'
->>>>>>> e2faa6fb
   CaseStudy:
     DESCRIPTION: 'Case study page to fature work examples'
   ContentControl:
@@ -213,11 +191,7 @@
   ErrorPage:
     CODE: 錯誤代碼
     DEFAULTERRORPAGECONTENT: '<p>抱歉, 看來您正再嘗試存取一個不存在的網頁</p><p>請檢查您正在嘗試存取網址的拼寫並再試一次.</p>'
-<<<<<<< HEAD
-    DEFAULTERRORPAGETITLE: 未發現網頁
-=======
     DEFAULTERRORPAGETITLE: '未發現網頁'
->>>>>>> e2faa6fb
     DEFAULTSERVERERRORPAGECONTENT: '<p>抱歉, 處裡您的要求發生一個問題</p>'
     DEFAULTSERVERERRORPAGETITLE: 伺服器錯誤
     DESCRIPTION: 'Custom content for different error cases (e.g. "Page not found")'
@@ -255,11 +229,7 @@
     DESCRIPTION: 'Generic content page'
   LeftAndMain:
     DELETED: Deleted.
-<<<<<<< HEAD
-    PreviewButton: 預覽
-=======
     PreviewButton: '預覽'
->>>>>>> e2faa6fb
     SAVEDUP: Saved.
     STATUSPUBLISHEDSUCCESS: 'Published ''{title}'' successfully'
     SearchResults: 搜尋結果
@@ -274,16 +244,6 @@
     CONTENT_CATEGORY: 'Content permissions'
     PERMISSIONS_CATEGORY: 'Roles and access permissions'
   RedirectorPage:
-<<<<<<< HEAD
-    DESCRIPTION: 重新導向到一個內部不同的網頁
-    HASBEENSETUP: 沒有任何地方被重新導向的一個重新導向網頁已被設定.
-    HEADER: 本網頁將重新導向用戶至別的網頁
-    OTHERURL: 其他網站網址
-    REDIRECTTO: 重新導向到
-    REDIRECTTOEXTERNAL: 別的網站
-    REDIRECTTOPAGE: 在您網站上的一個網頁
-    YOURPAGE: 在您網站上的網頁
-=======
     DESCRIPTION: '重新導向到一個內部不同的網頁'
     HASBEENSETUP: '沒有任何地方被重新導向的一個重新導向網頁已被設定.'
     HEADER: '本網頁將重新導向用戶至別的網頁'
@@ -292,7 +252,6 @@
     REDIRECTTOEXTERNAL: 別的網站
     REDIRECTTOPAGE: '在您網站上的一個網頁'
     YOURPAGE: '在您網站上的網頁'
->>>>>>> e2faa6fb
   RelationFieldsTestPage:
     DESCRIPTION: 'Generic content page'
   ReportAdmin:
@@ -350,41 +309,19 @@
     BUTTONUNPUBLISHDESC: 從正式發布站移除
     CREATED: 建立日期
     Comments: 意見
-<<<<<<< HEAD
-    Content: 內容
-=======
     Content: '內容'
->>>>>>> e2faa6fb
     DEFAULTABOUTCONTENT: '<p>您可以用您自己的內容填入本網頁, 或是刪除它並建立您自己的網頁<br /></p>'
     DEFAULTABOUTTITLE: 關於我們
     DEFAULTCONTACTCONTENT: '<p>您可以用您自己的內容填入本網頁, 或是刪除它並建立您自己的網頁<br /></p>'
     DEFAULTCONTACTTITLE: 連絡我們
     DEFAULTHOMECONTENT: '<p>歡迎光臨 SilverStrip! 這是預設的主頁. 您可以開啟<a href="admin/">the CMS</a>來編輯這個網頁. 您現在可存取<a href="http://doc.silverstripe.org">developer documentation</a>, 或是開始<a href="http://doc.silverstripe.org/doku.php?id=tutorials">the tutorials.</a></p>'
-<<<<<<< HEAD
-    DEFAULTHOMETITLE: 首頁
-=======
     DEFAULTHOMETITLE: '首頁'
->>>>>>> e2faa6fb
     DELETEDPAGEHELP: 'Page is no longer published'
     DELETEDPAGESHORT: 已刪除
     DEPENDENT_NOTE: '以下的網頁是依附在本網頁的. 這包含了虛擬網頁, 重新導向網頁, 以及有內容鏈結的網頁.'
     DESCRIPTION: 'Generic content page'
     DependtPageColumnLinkType: 鏈結類型
     DependtPageColumnURL: 網址
-<<<<<<< HEAD
-    EDITANYONE: 所有可以登入CMS的人
-    EDITHEADER: 誰可以編輯這頁？
-    EDITONLYTHESE: 只有這些人(從清單選擇)
-    EDITORGROUPS: 編輯者群組
-    EDIT_ALL_DESCRIPTION: 編輯任何網頁
-    EDIT_ALL_HELP: '不管在存取Tab上的設定值, 在網站上有能力去編輯任何網頁. 需要 "到''網頁''部分的存取"許可'
-    Editors: 編輯者群體
-    HASBROKENLINKS: 網頁含有失效的連結。
-    HTMLEDITORTITLE: 內容
-    INHERIT: 從母頁繼承
-    LASTUPDATED: 最近更新
-    LINKCHANGENOTE: 改變這個網頁鏈結將也會影響所有子網頁的鏈結
-=======
     EDITANYONE: '所有可以登入CMS的人'
     EDITHEADER: '誰可以編輯這頁？'
     EDITONLYTHESE: '只有這些人(從清單選擇)'
@@ -397,7 +334,6 @@
     INHERIT: '從母頁繼承'
     LASTUPDATED: 最近更新
     LINKCHANGENOTE: '改變這個網頁鏈結將也會影響所有子網頁的鏈結'
->>>>>>> e2faa6fb
     MENUTITLE: 捷徑標籤
     METADESC: 敘述
     METAEXTRA: '自訂元標籤(meta-tags)'
@@ -406,16 +342,6 @@
     MODIFIEDONDRAFTHELP: 'Page has unpublished changes'
     MODIFIEDONDRAFTSHORT: 已修改
     MetadataToggle: Metadata
-<<<<<<< HEAD
-    PAGELOCATION: 網頁位置
-    PAGETITLE: 網頁名稱
-    PAGETYPE: 網頁類型
-    PARENTID: 母頁
-    PARENTTYPE: 網頁位置
-    PARENTTYPE_ROOT: 頂級網頁
-    PARENTTYPE_SUBPAGE: 在母頁下面的次頁
-    PERMISSION_GRANTACCESS_DESCRIPTION: 管理內容的存取權限
-=======
     PAGELOCATION: '網頁位置'
     PAGETITLE: '網頁名稱'
     PAGETYPE: '網頁類型'
@@ -424,7 +350,6 @@
     PARENTTYPE_ROOT: '頂級網頁'
     PARENTTYPE_SUBPAGE: '在母頁下面的次頁'
     PERMISSION_GRANTACCESS_DESCRIPTION: '管理內容的存取權限'
->>>>>>> e2faa6fb
     PERMISSION_GRANTACCESS_HELP: '允許設定在"網頁"部分的網頁-特定存取限制.'
     PLURALNAME: '網站 Tres'
     PageTypNotAllowedOnRoot: 'Page type "{type}" is not allowed on the root level'
@@ -438,21 +363,6 @@
     SHOWINSEARCH: 在搜尋結果裡顯示嗎？
     SINGULARNAME: 網站樹狀架構
     TABBEHAVIOUR: 作用
-<<<<<<< HEAD
-    TABCONTENT: 內容
-    TABDEPENDENT: 依賴網頁
-    TOPLEVEL: '網站內容 (高層)'
-    TOPLEVELCREATORGROUPS: 頂級創作者
-    URLSegment: 網址分類
-    VIEWERGROUPS: 瀏覽者群組
-    VIEW_ALL_DESCRIPTION: 瀏覽任何網頁
-    VIEW_ALL_HELP: '不管在存取Tab上的設定值, 在網站上有能力去編輯任何網頁. 需要 "到''網頁''部分的存取"許可'
-    VIEW_DRAFT_CONTENT: 瀏覽內容草稿
-    VIEW_DRAFT_CONTENT_HELP: '應用於在草稿模式下觀看CMS以外的網頁. 沒有CMS存取權的外部合作者是有用的.'
-    Viewers: 瀏覽者群組
-    Visibility: 能見度
-    has_one_Parent: 母頁
-=======
     TABCONTENT: '內容'
     TABDEPENDENT: '依賴網頁'
     TOPLEVEL: '網站內容 (高層)'
@@ -466,7 +376,6 @@
     Viewers: '瀏覽者群組'
     Visibility: 能見度
     has_one_Parent: '母頁'
->>>>>>> e2faa6fb
     many_many_BackLinkTracking: 背面鏈結追蹤
     many_many_ImageTracking: 影像追蹤
     many_many_LinkTracking: 鏈結追蹤
@@ -497,18 +406,6 @@
   TreeTools:
     DisplayLabel: 'Display:'
   ViewArchivedEmail.ss:
-<<<<<<< HEAD
-    CANACCESS: 您可以利用哲格連結到已歸檔站：
-    HAVEASKED: 您要瀏覽這一天的網站內容：
-  VirtualPage:
-    CHOOSE: 請選擇一個網頁來連結至
-    DESCRIPTION: 顯示其他網頁的內容
-    EDITCONTENT: 點擊即可更改內容
-    HEADER: 這是一個虛擬網頁
-    PLURALNAME: 虛擬網頁
-    PageTypNotAllowedOnRoot: 'Original page type "{type}" is not allowed on the root level for this virtual page'
-    SINGULARNAME: 虛擬網頁
-=======
     CANACCESS: '您可以利用哲格連結到已歸檔站：'
     HAVEASKED: '您要瀏覽這一天的網站內容：'
   VirtualPage:
@@ -519,6 +416,5 @@
     PLURALNAME: '虛擬網頁'
     PageTypNotAllowedOnRoot: 'Original page type "{type}" is not allowed on the root level for this virtual page'
     SINGULARNAME: '虛擬網頁'
->>>>>>> e2faa6fb
   cms:
     FILESYSTEMSYNC: 'Sync files'