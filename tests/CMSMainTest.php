<?php
/**
 * @package cms
 * @subpackage tests
 */
class CMSMainTest extends FunctionalTest {
	static $fixture_file = 'cms/tests/CMSMainTest.yml';
	
	protected $autoFollowRedirection = false;
	
	static protected $orig = array();
		
	static function set_up_once() {
		self::$orig['CMSBatchActionHandler_batch_actions'] = CMSBatchActionHandler::$batch_actions;
		CMSBatchActionHandler::$batch_actions = array(
			'publish' => 'CMSBatchAction_Publish',
			'delete' => 'CMSBatchAction_Delete',
			'deletefromlive' => 'CMSBatchAction_DeleteFromLive',
		);
		
		parent::set_up_once();
	}
	
	static function tear_down_once() {
		CMSBatchActionHandler::$batch_actions = self::$orig['CMSBatchActionHandler_batch_actions'];
		
		parent::tear_down_once();
	}
	
	/**
	 * @todo Test the results of a publication better
	 */
	function testPublish() {
		$page1 = $this->objFromFixture('Page', "page1");
		$page2 = $this->objFromFixture('Page', "page2");
		$this->session()->inst_set('loggedInAs', $this->idFromFixture('Member', 'admin'));
		
		$response = $this->get("admin/cms/publishall?confirm=1");
		
		$this->assertContains(
			sprintf(_t('CMSMain.PUBPAGES',"Done: Published %d pages"), 30), 
			$response->getBody()
		);
<<<<<<< HEAD
	
		// Some modules (e.g., cmsworkflow) will remove this action
		if(isset(CMSBatchActionHandler::$batch_actions['publish'])) {
			$response = Director::test("admin/cms/batchactions/publish", array('csvIDs' => implode(',', array($page1->ID, $page2->ID)), 'ajax' => 1), $this->session());
	
			$responseData = Convert::json2array($response->getBody());
			$this->assertTrue(property_exists($responseData['modified'], $page1->ID));
			$this->assertTrue(property_exists($responseData['modified'], $page2->ID));
=======
		
		// Some modules (e.g., cmsworkflow) will remove this action
		if(isset(CMSBatchActionHandler::$batch_actions['publish'])) {
			$response = $this->post(
				"admin/cms/batchactions/publish", 
				array(
					'csvIDs' => implode(',', array($page1->ID, $page2->ID)), 
					'ajax' => 1
				)
			);
	
			$this->assertContains(sprintf('setNodeTitle(%d, \'Page 1\');', $page1->ID), $response->getBody());
			$this->assertContains(sprintf('setNodeTitle(%d, \'Page 2\');', $page2->ID), $response->getBody());
>>>>>>> 27aad3de
		}

		// Get the latest version of the redirector page 
		$pageID = $this->idFromFixture('RedirectorPage', 'page5');
		$latestID = DB::query('select max("Version") from "RedirectorPage_versions" where "RecordID"=' . $pageID)->value(); 
		$dsCount = DB::query('select count("Version") from "RedirectorPage_versions" where "RecordID"=' . $pageID . ' and "Version"=' . $latestID)->value(); 
		$this->assertEquals(1, $dsCount, "Published page has no duplicate version records: it has " . $dsCount . " for version " . $latestID); 
		
		$this->session()->clear('loggedInAs');
		
		//$this->assertRegexp('/Done: Published 4 pages/', $response->getBody())
			
		/*
		$response = Director::test("admin/publishitems", array(
			'ID' => ''
			'Title' => ''
			'action_publish' => 'Save and publish',
		), $session);
		$this->assertRegexp('/Done: Published 4 pages/', $response->getBody())
		*/
	}
	
	/**
	 * Test publication of one of every page type
	 */
	function testPublishOneOfEachKindOfPage() {
		return;
		$classes = ClassInfo::subclassesFor("SiteTree");
		array_shift($classes);
	
		foreach($classes as $class) {
			$page = new $class();
			if($class instanceof TestOnly) continue;
			
			$page->Title = "Test $class page";
			
			$page->write();
			$this->assertEquals("Test $class page", DB::query("SELECT \"Title\" FROM \"SiteTree\" WHERE \"ID\" = $page->ID")->value());
			
			$page->doPublish();
			$this->assertEquals("Test $class page", DB::query("SELECT \"Title\" FROM \"SiteTree_Live\" WHERE \"ID\" = $page->ID")->value());
			
			// Check that you can visit the page
			$this->get($page->URLSegment);
		}
	}
	
	/**
	 * Test that getCMSFields works on each page type.
	 * Mostly, this is just checking that the method doesn't return an error
	 */
	function testThatGetCMSFieldsWorksOnEveryPageType() {
		$classes = ClassInfo::subclassesFor("SiteTree");
		array_shift($classes);
	
		foreach($classes as $class) {
			$page = new $class();
			if($page instanceof TestOnly) continue;
	
			$page->Title = "Test $class page";
			$page->write();
			$page->flushCache();
			$page = DataObject::get_by_id("SiteTree", $page->ID);
			
			$this->assertTrue($page->getCMSFields(null) instanceof FieldSet);
		}
	}
	
	function testCanPublishPageWithUnpublishedParentWithStrictHierarchyOff() {
		$this->logInWithPermission('ADMIN');
		
		SiteTree::set_enforce_strict_hierarchy(true);
		$parentPage = $this->objFromFixture('Page','page3');
		$childPage = $this->objFromFixture('Page','page1');
		
		$parentPage->doUnpublish();
		$childPage->doUnpublish();
<<<<<<< HEAD
=======

		$this->assertContains(
			'action_publish',
			$childPage->getCMSActions()->column('Name'),
			'Can publish a page with an unpublished parent with strict hierarchy off'
		);
		SiteTree::set_enforce_strict_hierarchy(false);
	}	
>>>>>>> 27aad3de

		$this->assertContains(
			'action_publish',
			$childPage->getCMSActions()->column('Name'),
			'Can publish a page with an unpublished parent with strict hierarchy off'
		);
		SiteTree::set_enforce_strict_hierarchy(false);
	}	
	
	/**
	 * Test that a draft-deleted page can still be opened in the CMS
	 */
	function testDraftDeletedPageCanBeOpenedInCMS() {
		$this->session()->inst_set('loggedInAs', $this->idFromFixture('Member', 'admin'));
	
		// Set up a page that is delete from live
		$page = $this->objFromFixture('Page','page1');
		$pageID = $page->ID;
		$page->doPublish();
		$page->delete();
		
		$response = $this->get('admin/cms/getitem?ID=' . $pageID . '&ajax=1');
	
		$livePage = Versioned::get_one_by_stage("SiteTree", "Live", "\"SiteTree\".\"ID\" = $pageID");
		$this->assertType('SiteTree', $livePage);
		$this->assertTrue($livePage->canDelete());
<<<<<<< HEAD
	
=======

>>>>>>> 27aad3de
		// Check that the 'restore' button exists as a simple way of checking that the correct page is returned.
		$this->assertRegExp('/<input[^>]+type="submit"[^>]+name="action_(restore|revert)"/i', $response->getBody());
	}
	
	/**
	 * Test CMSMain::getRecord()
	 */
	function testGetRecord() {
		// Set up a page that is delete from live
		$page1 = $this->objFromFixture('Page','page1');
		$page1ID = $page1->ID;
		$page1->doPublish();
		$page1->delete();
		
		$cmsMain = new CMSMain();
	
		// Bad calls
		$this->assertNull($cmsMain->getRecord('0'));
		$this->assertNull($cmsMain->getRecord('asdf'));
		
		// Pages that are on draft and aren't on draft should both work
		$this->assertType('Page', $cmsMain->getRecord($page1ID));
		$this->assertType('Page', $cmsMain->getRecord($this->idFromFixture('Page','page2')));
	
		// This functionality isn't actually used any more.
		$newPage = $cmsMain->getRecord('new-Page-5');
		$this->assertType('Page', $newPage);
		$this->assertEquals('5', $newPage->ParentID);
<<<<<<< HEAD
	
	}
	
	function testDeletedPagesSiteTreeFilter() {
		$id = $this->idFromFixture('Page', 'page3');
		$this->logInWithPermission('ADMIN');
		$result = $this->get('admin/getsubtree?filter=CMSSiteTreeFilter_DeletedPages&ajax=1&ID=' . $id);
		$this->assertEquals(200, $result->getStatusCode());
	}
	
	function testCreationOfTopLevelPage(){
		$cmsUser = $this->objFromFixture('Member', 'allcmssectionsuser');
		$rootEditUser = $this->objFromFixture('Member', 'rootedituser');

		// with insufficient permissions
		$cmsUser->logIn();
		$this->get('admin');
		$response = $this->submitForm(
			'Form_AddForm', 
			null,
			array('ParentID' => '0', 'PageType' => 'Page', 'Locale' => 'en_US')
		);
		// should redirect, which is a permission error
		$this->assertEquals(403, $response->getStatusCode(), 'Add TopLevel page must fail for normal user');

		// with correct permissions
		$rootEditUser->logIn();
		$this->get('admin');
		$response = $this->submitForm(
			'Form_AddForm', 
=======
	}

	function testGetVersionRecord() {
		$cmsMain = new CMSMain();
		$page1 = $this->objFromFixture('Page', 'page1');
		$page1->Content = 'this is the old content';
		$page1->write();
		$page1->Content = 'this is new content (new version)';
		$page1->write();
		$versionID = DB::query('SELECT "Version" FROM "SiteTree_versions" WHERE "Content" = \'this is the old content\'')->value();
		$_REQUEST['Version'] = $versionID;
		$this->assertEquals($cmsMain->getRecord($page1->ID)->Version, $versionID);
		$this->assertEquals($cmsMain->getRecord($page1->ID)->Content, 'this is the old content');
		unset($_REQUEST['Version']);
	}

	function testDeletedPagesSiteTreeFilter() {
		$id = $this->idFromFixture('Page', 'page3');
		$this->logInWithPermission('ADMIN');
		$result = $this->get('admin/getfilteredsubtree?filter=CMSSiteTreeFilter_DeletedPages&ajax=1&ID=' . $id);
		$this->assertEquals(200, $result->getStatusCode());
	}
	
	function testCreationOfTopLevelPage(){
		$cmsUser = $this->objFromFixture('Member', 'allcmssectionsuser');
		$rootEditUser = $this->objFromFixture('Member', 'rootedituser');

		// with insufficient permissions
		$cmsUser->logIn();
		$response = $this->get('admin');
		$response = $this->submitForm(
			'Form_AddPageOptionsForm', 
			null,
			array('ParentID' => '0', 'PageType' => 'Page', 'Locale' => 'en_US')
		);
		// should redirect, which is a permission error
		$this->assertEquals(403, $response->getStatusCode(), 'Add TopLevel page must fail for normal user');

		// with correct permissions
		$rootEditUser->logIn();
		$response = $this->get('admin');
		$response = $this->submitForm(
			'Form_AddPageOptionsForm', 
>>>>>>> 27aad3de
			null,
			array('ParentID' => '0', 'PageType' => 'Page', 'Locale' => 'en_US')
		);
		$this->assertEquals(302, $response->getStatusCode(), 'Must be a redirect on success');
		$location=$response->getHeader('Location');
		$this->assertContains('/show/',$location, 'Must redirect to /show/ the new page');
		// TODO Logout
		$this->session()->inst_set('loggedInAs', NULL);
	}
}<|MERGE_RESOLUTION|>--- conflicted
+++ resolved
@@ -9,7 +9,7 @@
 	protected $autoFollowRedirection = false;
 	
 	static protected $orig = array();
-		
+	
 	static function set_up_once() {
 		self::$orig['CMSBatchActionHandler_batch_actions'] = CMSBatchActionHandler::$batch_actions;
 		CMSBatchActionHandler::$batch_actions = array(
@@ -41,7 +41,6 @@
 			sprintf(_t('CMSMain.PUBPAGES',"Done: Published %d pages"), 30), 
 			$response->getBody()
 		);
-<<<<<<< HEAD
 	
 		// Some modules (e.g., cmsworkflow) will remove this action
 		if(isset(CMSBatchActionHandler::$batch_actions['publish'])) {
@@ -50,21 +49,6 @@
 			$responseData = Convert::json2array($response->getBody());
 			$this->assertTrue(property_exists($responseData['modified'], $page1->ID));
 			$this->assertTrue(property_exists($responseData['modified'], $page2->ID));
-=======
-		
-		// Some modules (e.g., cmsworkflow) will remove this action
-		if(isset(CMSBatchActionHandler::$batch_actions['publish'])) {
-			$response = $this->post(
-				"admin/cms/batchactions/publish", 
-				array(
-					'csvIDs' => implode(',', array($page1->ID, $page2->ID)), 
-					'ajax' => 1
-				)
-			);
-	
-			$this->assertContains(sprintf('setNodeTitle(%d, \'Page 1\');', $page1->ID), $response->getBody());
-			$this->assertContains(sprintf('setNodeTitle(%d, \'Page 2\');', $page2->ID), $response->getBody());
->>>>>>> 27aad3de
 		}
 
 		// Get the latest version of the redirector page 
@@ -142,17 +126,6 @@
 		
 		$parentPage->doUnpublish();
 		$childPage->doUnpublish();
-<<<<<<< HEAD
-=======
-
-		$this->assertContains(
-			'action_publish',
-			$childPage->getCMSActions()->column('Name'),
-			'Can publish a page with an unpublished parent with strict hierarchy off'
-		);
-		SiteTree::set_enforce_strict_hierarchy(false);
-	}	
->>>>>>> 27aad3de
 
 		$this->assertContains(
 			'action_publish',
@@ -179,11 +152,7 @@
 		$livePage = Versioned::get_one_by_stage("SiteTree", "Live", "\"SiteTree\".\"ID\" = $pageID");
 		$this->assertType('SiteTree', $livePage);
 		$this->assertTrue($livePage->canDelete());
-<<<<<<< HEAD
-	
-=======
-
->>>>>>> 27aad3de
+	
 		// Check that the 'restore' button exists as a simple way of checking that the correct page is returned.
 		$this->assertRegExp('/<input[^>]+type="submit"[^>]+name="action_(restore|revert)"/i', $response->getBody());
 	}
@@ -212,7 +181,6 @@
 		$newPage = $cmsMain->getRecord('new-Page-5');
 		$this->assertType('Page', $newPage);
 		$this->assertEquals('5', $newPage->ParentID);
-<<<<<<< HEAD
 	
 	}
 	
@@ -243,51 +211,6 @@
 		$this->get('admin');
 		$response = $this->submitForm(
 			'Form_AddForm', 
-=======
-	}
-
-	function testGetVersionRecord() {
-		$cmsMain = new CMSMain();
-		$page1 = $this->objFromFixture('Page', 'page1');
-		$page1->Content = 'this is the old content';
-		$page1->write();
-		$page1->Content = 'this is new content (new version)';
-		$page1->write();
-		$versionID = DB::query('SELECT "Version" FROM "SiteTree_versions" WHERE "Content" = \'this is the old content\'')->value();
-		$_REQUEST['Version'] = $versionID;
-		$this->assertEquals($cmsMain->getRecord($page1->ID)->Version, $versionID);
-		$this->assertEquals($cmsMain->getRecord($page1->ID)->Content, 'this is the old content');
-		unset($_REQUEST['Version']);
-	}
-
-	function testDeletedPagesSiteTreeFilter() {
-		$id = $this->idFromFixture('Page', 'page3');
-		$this->logInWithPermission('ADMIN');
-		$result = $this->get('admin/getfilteredsubtree?filter=CMSSiteTreeFilter_DeletedPages&ajax=1&ID=' . $id);
-		$this->assertEquals(200, $result->getStatusCode());
-	}
-	
-	function testCreationOfTopLevelPage(){
-		$cmsUser = $this->objFromFixture('Member', 'allcmssectionsuser');
-		$rootEditUser = $this->objFromFixture('Member', 'rootedituser');
-
-		// with insufficient permissions
-		$cmsUser->logIn();
-		$response = $this->get('admin');
-		$response = $this->submitForm(
-			'Form_AddPageOptionsForm', 
-			null,
-			array('ParentID' => '0', 'PageType' => 'Page', 'Locale' => 'en_US')
-		);
-		// should redirect, which is a permission error
-		$this->assertEquals(403, $response->getStatusCode(), 'Add TopLevel page must fail for normal user');
-
-		// with correct permissions
-		$rootEditUser->logIn();
-		$response = $this->get('admin');
-		$response = $this->submitForm(
-			'Form_AddPageOptionsForm', 
->>>>>>> 27aad3de
 			null,
 			array('ParentID' => '0', 'PageType' => 'Page', 'Locale' => 'en_US')
 		);
