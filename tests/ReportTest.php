--- conflicted
+++ resolved
@@ -1,17 +1,19 @@
 <?php
 
 use SilverStripe\ORM\ArrayList;
+use SilverStripe\ORM\DataObject;
 use SilverStripe\Reports\Report;
+use SilverStripe\Control\Controller;
 use SilverStripe\Control\Session;
 use SilverStripe\Dev\SapphireTest;
 use SilverStripe\Dev\TestOnly;
-
-
-/**
- * @package reports
- * @subpackage tests
- */
-<<<<<<< HEAD
+use SilverStripe\Admin\CMSPreviewable ;
+
+
+/**
+ * @package reports
+ * @subpackage tests
+ */
 class ReportTest extends SapphireTest
 {
     protected $usesDatabase = true;
@@ -85,81 +87,6 @@
         // Logged in with report permissions
         $this->logInWithPermission('CMS_ACCESS_ReportAdmin');
         $this->assertTrue($report->canView());
-
-        // Admin can view
-        $this->logInWithPermission('ADMIN');
-        $this->assertTrue($report->canView());
-    }
-=======
-class ReportTest extends SapphireTest {
-
-	protected $usesDatabase = true;
-
-	public function testGetReports() {
-		$reports = SS_Report::get_reports();
-		$this->assertNotNull($reports, "Reports returned");
-		$previousSort = 0;
-		foreach($reports as $report) {
-			$this->assertGreaterThanOrEqual($previousSort, $report->sort, "Reports are in correct sort order");
-			$previousSort = $report->sort;
-		}
-	}
-
-	public function testExcludeReport() {
-		$reports = SS_Report::get_reports();
-		$reportNames = array();
-		foreach($reports as $report) {
-			$reportNames[] = $report->class;
-		}
-		$this->assertContains('ReportTest_FakeTest',$reportNames,'ReportTest_FakeTest is in reports list');
-
-		//exclude one report
-		SS_Report::add_excluded_reports('ReportTest_FakeTest');
-
-		$reports = SS_Report::get_reports();
-		$reportNames = array();
-		foreach($reports as $report) {
-			$reportNames[] = $report->class;
-		}
-		$this->assertNotContains('ReportTest_FakeTest',$reportNames,'ReportTest_FakeTest is NOT in reports list');
-
-		//exclude two reports
-		SS_Report::add_excluded_reports(array('ReportTest_FakeTest','ReportTest_FakeTest2'));
-
-		$reports = SS_Report::get_reports();
-		$reportNames = array();
-		foreach($reports as $report) {
-			$reportNames[] = $report->class;
-		}
-		$this->assertNotContains('ReportTest_FakeTest',$reportNames,'ReportTest_FakeTest is NOT in reports list');
-		$this->assertNotContains('ReportTest_FakeTest2',$reportNames,'ReportTest_FakeTest2 is NOT in reports list');
-	}
-
-	public function testAbstractClassesAreExcluded() {
-		$reports = SS_Report::get_reports();
-		$reportNames = array();
-		foreach($reports as $report) {
-			$reportNames[] = $report->class;
-		}
-		$this->assertNotContains('ReportTest_FakeTest_Abstract',
-			$reportNames,
-			'ReportTest_FakeTest_Abstract is NOT in reports list as it is abstract');
-	}
-
-	public function testPermissions() {
-		$report = new ReportTest_FakeTest2();
-
-		// Visitor cannot view
-		Session::clear("loggedInAs");
-		$this->assertFalse($report->canView());
-
-		// Logged in user that cannot view reports
-		$this->logInWithPermission('SITETREE_REORGANISE');
-		$this->assertFalse($report->canView());
-
-		// Logged in with report permissions
-		$this->logInWithPermission('CMS_ACCESS_ReportAdmin');
-		$this->assertTrue($report->canView());
 
 		// Admin can view
 		$this->logInWithPermission('ADMIN');
@@ -201,14 +128,20 @@
 	{
 		return Controller::join_links('dummy-edit-link', $this->ID);
 	}
->>>>>>> 8f14b944
-}
-
-/**
- * @package reports
- * @subpackage tests
- */
-<<<<<<< HEAD
+
+    public function PreviewLink($action = null) {
+        return false;
+	}
+
+	public function getMimeType() {
+        return 'text/html';
+    }
+}
+
+/**
+ * @package reports
+ * @subpackage tests
+ */
 class ReportTest_FakeTest extends Report implements TestOnly
 {
     public function title()
@@ -219,7 +152,8 @@
     {
         return array(
             "Title" => array(
-                "title" => "Page Title"
+                "title" => "Page Title",
+                "link" => true,
             )
         );
     }
@@ -232,27 +166,6 @@
     {
         return 100;
     }
-=======
-class ReportTest_FakeTest extends SS_Report implements TestOnly {
-	public function title() {
-		return 'Report title';
-	}
-	public function columns() {
-		return array(
-			"Title" => array(
-				"title" => "Page Title",
-				"link" => true,
-			)
-		);
-	}
-	public function sourceRecords($params, $sort, $limit) {
-		return new ArrayList();
-	}
-
-	public function sort() {
-		return 100;
-	}
->>>>>>> 8f14b944
 }
 
 /**
@@ -288,7 +201,6 @@
  * @package reports
  * @subpackage tests
  */
-<<<<<<< HEAD
 abstract class ReportTest_FakeTest_Abstract extends Report implements TestOnly
 {
 
@@ -314,27 +226,4 @@
     {
         return 5;
     }
-}
-=======
-abstract class ReportTest_FakeTest_Abstract extends SS_Report implements TestOnly {
-
-	public function title() {
-		return 'Report title Abstract';
-	}
-
-	public function columns() {
-		return array(
-			"Title" => array(
-				"title" => "Page Title Abstract"
-			)
-		);
-	}
-	public function sourceRecords($params, $sort, $limit) {
-		return new ArrayList();
-	}
-
-	public function sort() {
-		return 5;
-	}
-}
->>>>>>> 8f14b944
+}