--- conflicted
+++ resolved
@@ -9,60 +9,48 @@
 
     public function testGetReports()
     {
-        $reports = SS_Report::get_reports();
-        $this->assertNotNull($reports, "Reports returned");
-        $previousSort = 0;
-        foreach ($reports as $report) {
-            $this->assertGreaterThanOrEqual($previousSort, $report->sort, "Reports are in correct sort order");
-            $previousSort = $report->sort;
-        }
-    }
+		$reports = SS_Report::get_reports();
+		$this->assertNotNull($reports, "Reports returned");
+		$previousSort = 0;
+		foreach($reports as $report) {
+			$this->assertGreaterThanOrEqual($previousSort, $report->sort, "Reports are in correct sort order");
+			$previousSort = $report->sort;
+		}
+	}
 
     public function testExcludeReport()
     {
-        $reports = SS_Report::get_reports();
-        $reportNames = array();
-        foreach ($reports as $report) {
-            $reportNames[] = $report->class;
-        }
-        $this->assertContains('ReportTest_FakeTest', $reportNames, 'ReportTest_FakeTest is in reports list');
+		$reports = SS_Report::get_reports();
+		$reportNames = array();
+		foreach($reports as $report) {
+			$reportNames[] = $report->class;
+		}
+		$this->assertContains('ReportTest_FakeTest',$reportNames,'ReportTest_FakeTest is in reports list');
 
-        //exclude one report
-        SS_Report::add_excluded_reports('ReportTest_FakeTest');
+		//exclude one report
+		SS_Report::add_excluded_reports('ReportTest_FakeTest');
 
-        $reports = SS_Report::get_reports();
-        $reportNames = array();
-        foreach ($reports as $report) {
-            $reportNames[] = $report->class;
-        }
-        $this->assertNotContains('ReportTest_FakeTest', $reportNames, 'ReportTest_FakeTest is NOT in reports list');
+		$reports = SS_Report::get_reports();
+		$reportNames = array();
+		foreach($reports as $report) {
+			$reportNames[] = $report->class;
+		}
+		$this->assertNotContains('ReportTest_FakeTest',$reportNames,'ReportTest_FakeTest is NOT in reports list');
 
-        //exclude two reports
-        SS_Report::add_excluded_reports(array('ReportTest_FakeTest', 'ReportTest_FakeTest2'));
+		//exclude two reports
+		SS_Report::add_excluded_reports(array('ReportTest_FakeTest','ReportTest_FakeTest2'));
 
-        $reports = SS_Report::get_reports();
-        $reportNames = array();
-        foreach ($reports as $report) {
-            $reportNames[] = $report->class;
-        }
-        $this->assertNotContains('ReportTest_FakeTest', $reportNames, 'ReportTest_FakeTest is NOT in reports list');
-        $this->assertNotContains('ReportTest_FakeTest2', $reportNames, 'ReportTest_FakeTest2 is NOT in reports list');
-    }
+		$reports = SS_Report::get_reports();
+		$reportNames = array();
+		foreach($reports as $report) {
+			$reportNames[] = $report->class;
+		}
+		$this->assertNotContains('ReportTest_FakeTest',$reportNames,'ReportTest_FakeTest is NOT in reports list');
+		$this->assertNotContains('ReportTest_FakeTest2',$reportNames,'ReportTest_FakeTest2 is NOT in reports list');
+	}
 
-<<<<<<< HEAD
     public function testAbstractClassesAreExcluded()
     {
-        $reports = SS_Report::get_reports();
-        $reportNames = array();
-        foreach ($reports as $report) {
-            $reportNames[] = $report->class;
-        }
-        $this->assertNotContains('ReportTest_FakeTest_Abstract',
-            $reportNames,
-            'ReportTest_FakeTest_Abstract is NOT in reports list as it is abstract');
-    }
-=======
-	public function testAbstractClassesAreExcluded() {
 		$reports = SS_Report::get_reports();
 		$reportNames = array();
 		foreach($reports as $report) {
@@ -92,7 +80,6 @@
 		$this->logInWithPermission('ADMIN');
 		$this->assertTrue($report->canView());
 	}
->>>>>>> 59cff00b
 }
 
 /**
@@ -103,25 +90,25 @@
 {
     public function title()
     {
-        return 'Report title';
-    }
+		return 'Report title';
+	}
     public function columns()
     {
-        return array(
-            "Title" => array(
-                "title" => "Page Title"
-            )
-        );
-    }
+		return array(
+			"Title" => array(
+				"title" => "Page Title"
+			)
+		);
+	}
     public function sourceRecords($params, $sort, $limit)
     {
-        return new ArrayList();
-    }
+		return new ArrayList();
+	}
 
     public function sort()
     {
-        return 100;
-    }
+		return 100;
+	}
 }
 
 /**
@@ -132,25 +119,25 @@
 {
     public function title()
     {
-        return 'Report title 2';
-    }
+		return 'Report title 2';
+	}
     public function columns()
     {
-        return array(
-            "Title" => array(
-                "title" => "Page Title 2"
-            )
-        );
-    }
+		return array(
+			"Title" => array(
+				"title" => "Page Title 2"
+			)
+		);
+	}
     public function sourceRecords($params, $sort, $limit)
     {
-        return new ArrayList();
-    }
+		return new ArrayList();
+	}
 
     public function sort()
     {
-        return 98;
-    }
+		return 98;
+	}
 }
 
 /**
@@ -159,27 +146,27 @@
  */
 abstract class ReportTest_FakeTest_Abstract extends SS_Report implements TestOnly
 {
-    
+	
     public function title()
     {
-        return 'Report title Abstract';
-    }
+		return 'Report title Abstract';
+	}
 
     public function columns()
     {
-        return array(
-            "Title" => array(
-                "title" => "Page Title Abstract"
-            )
-        );
-    }
+		return array(
+			"Title" => array(
+				"title" => "Page Title Abstract"
+			)
+		);
+	}
     public function sourceRecords($params, $sort, $limit)
     {
-        return new ArrayList();
-    }
+		return new ArrayList();
+	}
 
     public function sort()
     {
-        return 5;
-    }
+		return 5;
+	}
 }