<?php
/**
 * @package cms
 * @subpackage tests
 */
class SiteTreeTest extends SapphireTest {
	static $fixture_file = 'SiteTreeTest.yml';
	
	protected $illegalExtensions = array(
		'SiteTree' => array('SiteTreeSubsites')
	);
	
	protected $extraDataObjects = array(
		'SiteTreeTest_ClassA',
		'SiteTreeTest_ClassB',
		'SiteTreeTest_ClassC',
		'SiteTreeTest_ClassD',
		'SiteTreeTest_ClassCext',
		'SiteTreeTest_NotRoot',
		'SiteTreeTest_StageStatusInherit',
	);
	
<<<<<<< HEAD
	/**
	 * @todo Necessary because of monolithic Translatable design
	 */
	static protected $origTranslatableSettings = array();
	
	static public function set_up_once() {
		// needs to recreate the database schema with language properties
		self::kill_temp_db();

		// store old defaults	
		if(class_exists('Translatable')) {
			self::$origTranslatableSettings['has_extension'] = singleton('SiteTree')->hasExtension('Translatable');
			self::$origTranslatableSettings['default_locale'] = Translatable::default_locale();
			
			// overwrite locale
			Translatable::set_default_locale("en_US");

			// refresh the extended statics - different fields in $db with Translatable enabled
			if(self::$origTranslatableSettings['has_extension']) {
				SiteTree::remove_extension('Translatable');
				SiteConfig::remove_extension('Translatable');
			}
		}

		// recreate database with new settings
		$dbname = self::create_temp_db();
		DB::set_alternative_database_name($dbname);

		parent::set_up_once();
	}
	
	static public function tear_down_once() {
		if(class_exists('Translatable')) {
			if(self::$origTranslatableSettings['has_extension']) {
				SiteTree::add_extension('Translatable');
				SiteConfig::add_extension('Translatable');
			}
			

			Translatable::set_default_locale(self::$origTranslatableSettings['default_locale']);
			Translatable::set_current_locale(self::$origTranslatableSettings['default_locale']);
		}
		
		self::kill_temp_db();
		self::create_temp_db();
		
		parent::tear_down_once();
	}
	
=======
>>>>>>> ff1df369
	public function testCreateDefaultpages() {
			$remove = DataObject::get('SiteTree');
			if($remove) foreach($remove as $page) $page->delete();
			// Make sure the table is empty
			$this->assertEquals(DB::query('SELECT COUNT("ID") FROM "SiteTree"')->value(), 0);
			
			// Disable the creation
			SiteTree::set_create_default_pages(false);
			singleton('SiteTree')->requireDefaultRecords();
			
			// The table should still be empty
			$this->assertEquals(DB::query('SELECT COUNT("ID") FROM "SiteTree"')->value(), 0);
			
			// Enable the creation
			SiteTree::set_create_default_pages(true);
			singleton('SiteTree')->requireDefaultRecords();
			
			// The table should now have three rows (home, about-us, contact-us)
			$this->assertEquals(DB::query('SELECT COUNT("ID") FROM "SiteTree"')->value(), 3);
	}

	/**
	 * Test generation of the URLSegment values.
	 *  - Turns things into lowercase-hyphen-format
	 *  - Generates from Title by default, unless URLSegment is explicitly set
	 *  - Resolves duplicates by appending a number
	 *  - renames classes with a class name conflict
	 */
	public function testURLGeneration() {
		$expectedURLs = array(
			'home' => 'home',
			'staff' => 'my-staff',
			'about' => 'about-us',
			'staffduplicate' => 'my-staff-2',
			'product1' => '1.1-test-product',
			'product2' => 'another-product',
			'product3' => 'another-product-2',
			'product4' => 'another-product-3',
			'object'   => 'object',
			'controller' => 'controller-2',
			'numericonly' => '1930',
		);
		
		foreach($expectedURLs as $fixture => $urlSegment) {
			$obj = $this->objFromFixture('Page', $fixture);
			$this->assertEquals($urlSegment, $obj->URLSegment);
		}
	}
	
	/**
	 * Test that publication copies data to SiteTree_Live
	 */
	public function testPublishCopiesToLiveTable() {
		$obj = $this->objFromFixture('Page','about');
		$obj->publish('Stage', 'Live');
		
		$createdID = DB::query("SELECT \"ID\" FROM \"SiteTree_Live\" WHERE \"URLSegment\" = '$obj->URLSegment'")->value();
		$this->assertEquals($obj->ID, $createdID);
	}
	
	/**
	 * Test that field which are set and then cleared are also transferred to the published site.
	 */
	public function testPublishDeletedFields() {
		$this->logInWithPermission('ADMIN');
		
		$obj = $this->objFromFixture('Page', 'about');
		$obj->Title = "asdfasdf";
		$obj->write();
		$this->assertTrue($obj->doPublish());
		
		$this->assertEquals('asdfasdf', DB::query("SELECT \"Title\" FROM \"SiteTree_Live\" WHERE \"ID\" = '$obj->ID'")->value());
	
		$obj->Title = null;
		$obj->write();
		$this->assertTrue($obj->doPublish());
	
		$this->assertNull(DB::query("SELECT \"Title\" FROM \"SiteTree_Live\" WHERE \"ID\" = '$obj->ID'")->value());
		
	}
	
	public function testParentNodeCachedInMemory() {
		$parent = new SiteTree();
	     	$parent->Title = 'Section Title';
	     	$child = new SiteTree();
	     	$child->Title = 'Page Title';
		$child->setParent($parent);
		
		$this->assertInstanceOf("SiteTree", $child->Parent);
		$this->assertEquals("Section Title", $child->Parent->Title);
	}
	
	public function testParentModelReturnType() {
		$parent = new SiteTreeTest_PageNode();
		$child = new SiteTreeTest_PageNode();
	
		$child->setParent($parent);
		$this->assertInstanceOf('SiteTreeTest_PageNode', $child->Parent);
	}
	
	/**
	 * Confirm that DataObject::get_one() gets records from SiteTree_Live
	 */
	public function testGetOneFromLive() {
		$s = new SiteTree();
		$s->Title = "V1";
		$s->URLSegment = "get-one-test-page";
		$s->write();
		$s->publish("Stage", "Live");
		$s->Title = "V2";
		$s->write();
		
		$oldMode = Versioned::get_reading_mode();
		Versioned::reading_stage('Live');
		
		$checkSiteTree = DataObject::get_one("SiteTree", "\"URLSegment\" = 'get-one-test-page'");
		$this->assertEquals("V1", $checkSiteTree->Title);
	
		Versioned::set_reading_mode($oldMode);
	}
	
	public function testChidrenOfRootAreTopLevelPages() {
		$pages = DataObject::get("SiteTree");
		foreach($pages as $page) $page->publish('Stage', 'Live');
		unset($pages);
		
		/* If we create a new SiteTree object with ID = 0 */
		$obj = new SiteTree();
		/* Then its children should be the top-level pages */
		$stageChildren = $obj->stageChildren()->map('ID','Title');
		$liveChildren = $obj->liveChildren()->map('ID','Title');
		$allChildren = $obj->AllChildrenIncludingDeleted()->map('ID','Title');
		
		$this->assertContains('Home', $stageChildren);
		$this->assertContains('Products', $stageChildren);
		$this->assertNotContains('Staff', $stageChildren);
	
		$this->assertContains('Home', $liveChildren);
		$this->assertContains('Products', $liveChildren);
		$this->assertNotContains('Staff', $liveChildren);
	
		$this->assertContains('Home', $allChildren);
		$this->assertContains('Products', $allChildren);
		$this->assertNotContains('Staff', $allChildren);
	}
	
	public function testCanSaveBlankToHasOneRelations() {
		/* DataObject::write() should save to a has_one relationship if you set a field called (relname)ID */
		$page = new SiteTree();
		$parentID = $this->idFromFixture('Page', 'home');
		$page->ParentID = $parentID;
		$page->write();
		$this->assertEquals($parentID, DB::query("SELECT \"ParentID\" FROM \"SiteTree\" WHERE \"ID\" = $page->ID")->value());
	
		/* You should then be able to save a null/0/'' value to the relation */
		$page->ParentID = null;
		$page->write();
		$this->assertEquals(0, DB::query("SELECT \"ParentID\" FROM \"SiteTree\" WHERE \"ID\" = $page->ID")->value());
	}
	
	public function testStageStates() {
		// newly created page
		$createdPage = new SiteTree();
		$createdPage->write();
		$this->assertFalse($createdPage->IsDeletedFromStage);
		$this->assertTrue($createdPage->IsAddedToStage);
		$this->assertTrue($createdPage->IsModifiedOnStage);
		
		// published page 
		$publishedPage = new SiteTree();
		$publishedPage->write();
		$publishedPage->publish('Stage','Live');
		$this->assertFalse($publishedPage->IsDeletedFromStage);
		$this->assertFalse($publishedPage->IsAddedToStage);
		$this->assertFalse($publishedPage->IsModifiedOnStage); 
		
		// published page, deleted from stage
		$deletedFromDraftPage = new SiteTree();
		$deletedFromDraftPage->write();
		$deletedFromDraftPageID = $deletedFromDraftPage->ID;
		$deletedFromDraftPage->publish('Stage','Live');
		$deletedFromDraftPage->deleteFromStage('Stage');
		$this->assertTrue($deletedFromDraftPage->IsDeletedFromStage);
		$this->assertFalse($deletedFromDraftPage->IsAddedToStage);
		$this->assertFalse($deletedFromDraftPage->IsModifiedOnStage);
		
		// published page, deleted from live
		$deletedFromLivePage = new SiteTree();
		$deletedFromLivePage->write();
		$deletedFromLivePage->publish('Stage','Live');
		$deletedFromLivePage->deleteFromStage('Stage');
		$deletedFromLivePage->deleteFromStage('Live');
		$this->assertTrue($deletedFromLivePage->IsDeletedFromStage);
		$this->assertFalse($deletedFromLivePage->IsAddedToStage);
		$this->assertFalse($deletedFromLivePage->IsModifiedOnStage);
		
		// published page, modified
		$modifiedOnDraftPage = new SiteTree();
		$modifiedOnDraftPage->write();
		$modifiedOnDraftPage->publish('Stage','Live');
		$modifiedOnDraftPage->Content = 'modified';
		$modifiedOnDraftPage->write();
		$this->assertFalse($modifiedOnDraftPage->IsDeletedFromStage);
		$this->assertFalse($modifiedOnDraftPage->IsAddedToStage);
		$this->assertTrue($modifiedOnDraftPage->IsModifiedOnStage);
	}
	
	/**
	 * Test that a page can be completely deleted and restored to the stage site
	 */
	public function testRestoreToStage() {
		$page = $this->objFromFixture('Page', 'about');
		$pageID = $page->ID;
		$page->delete();
		$this->assertTrue(!DataObject::get_by_id("Page", $pageID));
		
		$deletedPage = Versioned::get_latest_version('SiteTree', $pageID);
		$resultPage = $deletedPage->doRestoreToStage();
		
		$requeriedPage = DataObject::get_by_id("Page", $pageID);
		
		$this->assertEquals($pageID, $resultPage->ID);
		$this->assertEquals($pageID, $requeriedPage->ID);
		$this->assertEquals('About Us', $requeriedPage->Title);
		$this->assertEquals('Page', $requeriedPage->class);
	
	
		$page2 = $this->objFromFixture('Page', 'products');
		$page2ID = $page2->ID;
		$page2->doUnpublish();
		$page2->delete();
		
		// Check that if we restore while on the live site that the content still gets pushed to
		// stage
		Versioned::reading_stage('Live');
		$deletedPage = Versioned::get_latest_version('SiteTree', $page2ID);
		$deletedPage->doRestoreToStage();
		$this->assertFalse((bool)Versioned::get_one_by_stage("Page", "Live", "\"SiteTree\".\"ID\" = " . $page2ID));

		Versioned::reading_stage('Stage');
		$requeriedPage = DataObject::get_by_id("Page", $page2ID);
		$this->assertEquals('Products', $requeriedPage->Title);
		$this->assertEquals('Page', $requeriedPage->class);
		
	}
	
	public function testGetByLink() {
		$home     = $this->objFromFixture('Page', 'home');
		$about    = $this->objFromFixture('Page', 'about');
		$staff    = $this->objFromFixture('Page', 'staff');
		$product  = $this->objFromFixture('Page', 'product1');
		$notFound = $this->objFromFixture('ErrorPage', '404');
		
		SiteTree::disable_nested_urls();
		
		$this->assertEquals($home->ID, SiteTree::get_by_link('/', false)->ID);
		$this->assertEquals($home->ID, SiteTree::get_by_link('/home/', false)->ID);
		$this->assertEquals($about->ID, SiteTree::get_by_link($about->Link(), false)->ID);
		$this->assertEquals($staff->ID, SiteTree::get_by_link($staff->Link(), false)->ID);
		$this->assertEquals($product->ID, SiteTree::get_by_link($product->Link(), false)->ID);
		$this->assertEquals($notFound->ID, SiteTree::get_by_link($notFound->Link(), false)->ID);
		
		SiteTree::enable_nested_urls();
		
		$this->assertEquals($home->ID, SiteTree::get_by_link('/', false)->ID);
		$this->assertEquals($home->ID, SiteTree::get_by_link('/home/', false)->ID);
		$this->assertEquals($about->ID, SiteTree::get_by_link($about->Link(), false)->ID);
		$this->assertEquals($staff->ID, SiteTree::get_by_link($staff->Link(), false)->ID);
		$this->assertEquals($product->ID, SiteTree::get_by_link($product->Link(), false)->ID);
		$this->assertEquals($notFound->ID, SiteTree::get_by_link($notFound->Link(), false)->ID);
		
		$this->assertEquals (
			$staff->ID, SiteTree::get_by_link('/my-staff/', false)->ID, 'Assert a unique URLSegment can be used for b/c.'
		);
	}
	
	public function testRelativeLink() {
		$about    = $this->objFromFixture('Page', 'about');
		$staff    = $this->objFromFixture('Page', 'staff');

		SiteTree::enable_nested_urls();

		$this->assertEquals('about-us/', $about->RelativeLink(), 'Matches URLSegment on top level without parameters');
		$this->assertEquals('about-us/my-staff/', $staff->RelativeLink(), 'Matches URLSegment plus parent on second level without parameters');
		$this->assertEquals('about-us/edit', $about->RelativeLink('edit'), 'Matches URLSegment plus parameter on top level');
		$this->assertEquals('about-us/tom&jerry', $about->RelativeLink('tom&jerry'), 'Doesnt url encode parameter');
	}

	public function testAbsoluteLiveLink() {
		$parent = $this->objFromFixture('Page', 'about');
		$child = $this->objFromFixture('Page', 'staff');

		SiteTree::enable_nested_urls();		

		$child->publish('Stage', 'Live');
		$parent->URLSegment = 'changed-on-live';
		$parent->write();
		$parent->publish('Stage', 'Live');
		$parent->URLSegment = 'changed-on-draft';
		$parent->write();
		
		$this->assertStringEndsWith('changed-on-live/my-staff/', $child->getAbsoluteLiveLink(false));
		$this->assertStringEndsWith('changed-on-live/my-staff/?stage=Live', $child->getAbsoluteLiveLink());
	}
	
	public function testDeleteFromStageOperatesRecursively() {
		SiteTree::set_enforce_strict_hierarchy(false);
		$pageAbout = $this->objFromFixture('Page', 'about');
		$pageStaff = $this->objFromFixture('Page', 'staff');
		$pageStaffDuplicate = $this->objFromFixture('Page', 'staffduplicate');
		
		$pageAbout->delete();
		
		$this->assertFalse(DataObject::get_by_id('Page', $pageAbout->ID));
		$this->assertTrue(DataObject::get_by_id('Page', $pageStaff->ID) instanceof Page);
		$this->assertTrue(DataObject::get_by_id('Page', $pageStaffDuplicate->ID) instanceof Page);
		SiteTree::set_enforce_strict_hierarchy(true);
	}
	
	public function testDeleteFromStageOperatesRecursivelyStrict() {
		$pageAbout = $this->objFromFixture('Page', 'about');
		$pageStaff = $this->objFromFixture('Page', 'staff');
		$pageStaffDuplicate = $this->objFromFixture('Page', 'staffduplicate');
		
		$pageAbout->delete();
		
		$this->assertFalse(DataObject::get_by_id('Page', $pageAbout->ID));
		$this->assertFalse(DataObject::get_by_id('Page', $pageStaff->ID));
		$this->assertFalse(DataObject::get_by_id('Page', $pageStaffDuplicate->ID));
	}
	
	public function testDeleteFromLiveOperatesRecursively() {
		SiteTree::set_enforce_strict_hierarchy(false);
		$this->logInWithPermission('ADMIN');
		
		$pageAbout = $this->objFromFixture('Page', 'about');
		$pageAbout->doPublish();
		$pageStaff = $this->objFromFixture('Page', 'staff');
		$pageStaff->doPublish();
		$pageStaffDuplicate = $this->objFromFixture('Page', 'staffduplicate');
		$pageStaffDuplicate->doPublish();
		
		$parentPage = $this->objFromFixture('Page', 'about');

		$parentPage->doDeleteFromLive();
		
		Versioned::reading_stage('Live');

		$this->assertFalse(DataObject::get_by_id('Page', $pageAbout->ID));
		$this->assertTrue(DataObject::get_by_id('Page', $pageStaff->ID) instanceof Page);
		$this->assertTrue(DataObject::get_by_id('Page', $pageStaffDuplicate->ID) instanceof Page);
		Versioned::reading_stage('Stage');
		SiteTree::set_enforce_strict_hierarchy(true);
	}
	
	public function testUnpublishDoesNotDeleteChildrenWithLooseHierachyOn() {
		SiteTree::set_enforce_strict_hierarchy(false);
		$this->logInWithPermission('ADMIN');
		
		$pageAbout = $this->objFromFixture('Page', 'about');
		$pageAbout->doPublish();
		$pageStaff = $this->objFromFixture('Page', 'staff');
		$pageStaff->doPublish();
		$pageStaffDuplicate = $this->objFromFixture('Page', 'staffduplicate');
		$pageStaffDuplicate->doPublish();
		
		$parentPage = $this->objFromFixture('Page', 'about');
		$parentPage->doUnpublish();
		
		Versioned::reading_stage('Live');
		$this->assertFalse(DataObject::get_by_id('Page', $pageAbout->ID));
		$this->assertTrue(DataObject::get_by_id('Page', $pageStaff->ID) instanceof Page);
		$this->assertTrue(DataObject::get_by_id('Page', $pageStaffDuplicate->ID) instanceof Page);
		Versioned::reading_stage('Stage');
		SiteTree::set_enforce_strict_hierarchy(true);
	}
	
	
	public function testDeleteFromLiveOperatesRecursivelyStrict() {
		$this->logInWithPermission('ADMIN');
		
		$pageAbout = $this->objFromFixture('Page', 'about');
		$pageAbout->doPublish();
		$pageStaff = $this->objFromFixture('Page', 'staff');
		$pageStaff->doPublish();
		$pageStaffDuplicate = $this->objFromFixture('Page', 'staffduplicate');
		$pageStaffDuplicate->doPublish();
		
		$parentPage = $this->objFromFixture('Page', 'about');
		$parentPage->doDeleteFromLive();
		
		Versioned::reading_stage('Live');
		$this->assertFalse(DataObject::get_by_id('Page', $pageAbout->ID));
		$this->assertFalse(DataObject::get_by_id('Page', $pageStaff->ID));
		$this->assertFalse(DataObject::get_by_id('Page', $pageStaffDuplicate->ID));
		Versioned::reading_stage('Stage');
	}
	
	/**
	 * Simple test to confirm that querying from a particular archive date doesn't throw
	 * an error
	 */
	public function testReadArchiveDate() {
		Versioned::reading_archived_date('2009-07-02 14:05:07');
		
		DataObject::get('SiteTree', "\"ParentID\" = 0");
		
		Versioned::reading_archived_date(null);
	}
	
	public function testEditPermissions() {
		$editor = $this->objFromFixture("Member", "editor");
		
		$home = $this->objFromFixture("Page", "home");
		$products = $this->objFromFixture("Page", "products");
		$product1 = $this->objFromFixture("Page", "product1");
		$product4 = $this->objFromFixture("Page", "product4");

		// Can't edit a page that is locked to admins
		$this->assertFalse($home->canEdit($editor));
		
		// Can edit a page that is locked to editors
		$this->assertTrue($products->canEdit($editor));
		
		// Can edit a child of that page that inherits
		$this->assertTrue($product1->canEdit($editor));
		
		// Can't edit a child of that page that has its permissions overridden
		$this->assertFalse($product4->canEdit($editor));
	}
	
	public function testEditPermissionsOnDraftVsLive() {
		// Create an inherit-permission page
		$page = new Page();
		$page->write();
		$page->CanEditType = "Inherit";
		$page->doPublish();
		$pageID = $page->ID;
		
		// Lock down the site config
		$sc = $page->SiteConfig;
		$sc->CanEditType = 'OnlyTheseUsers';
		$sc->EditorGroups()->add($this->idFromFixture('Group', 'admins'));
		$sc->write();
		
		// Confirm that Member.editor can't edit the page
		$this->objFromFixture('Member','editor')->logIn();
		$this->assertFalse($page->canEdit());
		
		// Change the page to be editable by Group.editors, but do not publish
		$this->objFromFixture('Member','admin')->logIn();
		$page->CanEditType = 'OnlyTheseUsers';
		$page->EditorGroups()->add($this->idFromFixture('Group', 'editors'));
		$page->write();
		// Clear permission cache
		SiteTree::on_db_reset();
		
		// Confirm that Member.editor can now edit the page
		$this->objFromFixture('Member','editor')->logIn();
		$this->assertTrue($page->canEdit());
		
		// Publish the changes to the page
		$this->objFromFixture('Member','admin')->logIn();
		$page->doPublish();
		
		// Confirm that Member.editor can still edit the page
		$this->objFromFixture('Member','editor')->logIn();
		$this->assertTrue($page->canEdit());
	}
	
	public function testCompareVersions() {
		// Necessary to avoid
		$oldCleanerClass = Diff::$html_cleaner_class;
		Diff::$html_cleaner_class = 'SiteTreeTest_NullHtmlCleaner';
		
		$page = new Page();
		$page->write();
		$this->assertEquals(1, $page->Version);

		// Use inline element to avoid double wrapping applied to
		// blocklevel elements depending on HTMLCleaner implementation:
		// <ins><p> gets converted to <ins><p><inst>
		$page->Content = "<span>This is a test</span>";
		$page->write();
		$this->assertEquals(2, $page->Version);
		
		$diff = $page->compareVersions(1, 2);
		
		$processedContent = trim($diff->Content);
		$processedContent = preg_replace('/\s*</','<',$processedContent);
		$processedContent = preg_replace('/>\s*/','>',$processedContent);
		$this->assertEquals("<ins><span>This is a test</span></ins>", $processedContent);
		
		Diff::$html_cleaner_class = $oldCleanerClass;
	}

	public function testAuthorIDAndPublisherIDFilledOutOnPublish() {
		// Ensure that we have a member ID who is doing all this work
		$member = Member::currentUser();
		if($member) {
			$memberID = $member->ID;
		} else {
			$memberID = $this->idFromFixture("Member", "admin");
			Session::set("loggedInAs", $memberID);
		}

		// Write the page
		$about = $this->objFromFixture('Page','about');
		$about->Title = "Another title";
		$about->write();
		
		// Check the version created
		$savedVersion = DB::query("SELECT \"AuthorID\", \"PublisherID\" FROM \"SiteTree_versions\" 
			WHERE \"RecordID\" = $about->ID ORDER BY \"Version\" DESC")->first();
		$this->assertEquals($memberID, $savedVersion['AuthorID']);
		$this->assertEquals(0, $savedVersion['PublisherID']);
		
		// Publish the page
		$about->doPublish();
		$publishedVersion = DB::query("SELECT \"AuthorID\", \"PublisherID\" FROM \"SiteTree_versions\" 
			WHERE \"RecordID\" = $about->ID ORDER BY \"Version\" DESC")->first();
			
		// Check the version created
		$this->assertEquals($memberID, $publishedVersion['AuthorID']);
		$this->assertEquals($memberID, $publishedVersion['PublisherID']);
		
	}
	
	public function testLinkShortcodeHandler() {
		$aboutPage = $this->objFromFixture('Page', 'about');
		$errorPage = $this->objFromFixture('ErrorPage', '404');
		
		$parser = new ShortcodeParser();
		$parser->register('sitetree_link', array('SiteTree', 'link_shortcode_handler'));
		
		$aboutShortcode = sprintf('[sitetree_link,id=%d]', $aboutPage->ID);
		$aboutEnclosed  = sprintf('[sitetree_link,id=%d]Example Content[/sitetree_link]', $aboutPage->ID);
		
		$aboutShortcodeExpected = $aboutPage->Link();
		$aboutEnclosedExpected  = sprintf('<a href="%s">Example Content</a>', $aboutPage->Link());
		
		$this->assertEquals($aboutShortcodeExpected, $parser->parse($aboutShortcode), 'Test that simple linking works.');
		$this->assertEquals($aboutEnclosedExpected, $parser->parse($aboutEnclosed), 'Test enclosed content is linked.');
		
		$aboutPage->delete();
		
		$this->assertEquals($aboutShortcodeExpected, $parser->parse($aboutShortcode), 'Test that deleted pages still link.');
		$this->assertEquals($aboutEnclosedExpected, $parser->parse($aboutEnclosed));
		
		$aboutShortcode = '[sitetree_link,id="-1"]';
		$aboutEnclosed  = '[sitetree_link,id="-1"]Example Content[/sitetree_link]';
		
		$aboutShortcodeExpected = $errorPage->Link();
		$aboutEnclosedExpected  = sprintf('<a href="%s">Example Content</a>', $errorPage->Link());
		
		$this->assertEquals($aboutShortcodeExpected, $parser->parse($aboutShortcode), 'Test link to 404 page if no suitable matches.');
		$this->assertEquals($aboutEnclosedExpected, $parser->parse($aboutEnclosed));
		
		$this->assertEquals('', $parser->parse('[sitetree_link]'), 'Test that invalid ID attributes are not parsed.');
		$this->assertEquals('', $parser->parse('[sitetree_link,id="text"]'));
		$this->assertEquals('', $parser->parse('[sitetree_link]Example Content[/sitetree_link]'));
	}
	
	public function testIsCurrent() {
		$aboutPage = $this->objFromFixture('Page', 'about');
		$errorPage = $this->objFromFixture('ErrorPage', '404');
		
		Director::set_current_page($aboutPage);
		$this->assertTrue($aboutPage->isCurrent(), 'Assert that basic isSection checks works.');
		$this->assertFalse($errorPage->isCurrent());
		
		Director::set_current_page($errorPage);
		$this->assertTrue($errorPage->isCurrent(), 'Assert isSection works on error pages.');
		$this->assertFalse($aboutPage->isCurrent());
		
		Director::set_current_page($aboutPage);
		$this->assertTrue (
			DataObject::get_one('SiteTree', '"Title" = \'About Us\'')->isCurrent(),
			'Assert that isCurrent works on another instance with the same ID.'
		);
		
		Director::set_current_page($newPage = new SiteTree());
		$this->assertTrue($newPage->isCurrent(), 'Assert that isCurrent works on unsaved pages.');
	}
	
	public function testIsSection() {
		$about = $this->objFromFixture('Page', 'about');
		$staff = $this->objFromFixture('Page', 'staff');
		$ceo   = $this->objFromFixture('Page', 'ceo');
		
		Director::set_current_page($about);
		$this->assertTrue($about->isSection());
		$this->assertFalse($staff->isSection());
		$this->assertFalse($ceo->isSection());
		
		Director::set_current_page($staff);
		$this->assertTrue($about->isSection());
		$this->assertTrue($staff->isSection());
		$this->assertFalse($ceo->isSection());
		
		Director::set_current_page($ceo);
		$this->assertTrue($about->isSection());
		$this->assertTrue($staff->isSection());
		$this->assertTrue($ceo->isSection());
	}
	
	/**
	 * @covers SiteTree::validURLSegment
	 */
	public function testValidURLSegmentURLSegmentConflicts() {
		$sitetree = new SiteTree();
		SiteTree::disable_nested_urls();
		
		$sitetree->URLSegment = 'home';
		$this->assertFalse($sitetree->validURLSegment(), 'URLSegment conflicts are recognised');
		$sitetree->URLSegment = 'home-noconflict';
		$this->assertTrue($sitetree->validURLSegment());
		
		$sitetree->ParentID   = $this->idFromFixture('Page', 'about');
		$sitetree->URLSegment = 'home';
		$this->assertFalse($sitetree->validURLSegment(), 'Conflicts are still recognised with a ParentID value');
		
		SiteTree::enable_nested_urls();
		
		$sitetree->ParentID   = 0;
		$sitetree->URLSegment = 'home';
		$this->assertFalse($sitetree->validURLSegment(), 'URLSegment conflicts are recognised');
		
		$sitetree->ParentID = $this->idFromFixture('Page', 'about');
		$this->assertTrue($sitetree->validURLSegment(), 'URLSegments can be the same across levels');
		
		$sitetree->URLSegment = 'my-staff';
		$this->assertFalse($sitetree->validURLSegment(), 'Nested URLSegment conflicts are recognised');
		$sitetree->URLSegment = 'my-staff-noconflict';
		$this->assertTrue($sitetree->validURLSegment());
	}
	
	/**
	 * @covers SiteTree::validURLSegment
	 */
	public function testValidURLSegmentClassNameConflicts() {
		$sitetree = new SiteTree();
		$sitetree->URLSegment = 'Controller';
		
		$this->assertFalse($sitetree->validURLSegment(), 'Class name conflicts are recognised');
	}
	
	/**
	 * @covers SiteTree::validURLSegment
	 */
	public function testValidURLSegmentControllerConflicts() {
		SiteTree::enable_nested_urls();
		
		$sitetree = new SiteTree();
		$sitetree->ParentID = $this->idFromFixture('SiteTreeTest_Conflicted', 'parent');
		
		$sitetree->URLSegment = 'index';
		$this->assertFalse($sitetree->validURLSegment(), 'index is not a valid URLSegment');
		
		$sitetree->URLSegment = 'conflicted-action';
		$this->assertFalse($sitetree->validURLSegment(), 'allowed_actions conflicts are recognised');
		
		$sitetree->URLSegment = 'conflicted-template';
		$this->assertFalse($sitetree->validURLSegment(), 'Action-specific template conflicts are recognised');
		
		$sitetree->URLSegment = 'valid';
		$this->assertTrue($sitetree->validURLSegment(), 'Valid URLSegment values are allowed');
	}

	public function testURLSegmentMultiByte() {
		$origAllow = URLSegmentFilter::$default_allow_multibyte;
		URLSegmentFilter::$default_allow_multibyte = true;
		$sitetree = new SiteTree();
		$sitetree->write();

		$sitetree->URLSegment = 'brötchen';
		$sitetree->write();
		$sitetree = DataObject::get_by_id('SiteTree', $sitetree->ID, false);
		$this->assertEquals($sitetree->URLSegment, rawurlencode('brötchen'));

		$sitetree->publish('Stage', 'Live');
		$sitetree = DataObject::get_by_id('SiteTree', $sitetree->ID, false);
		$this->assertEquals($sitetree->URLSegment, rawurlencode('brötchen'));
		$sitetreeLive = Versioned::get_one_by_stage('SiteTree', 'Live', '"SiteTree"."ID" = ' .$sitetree->ID, false);
		$this->assertEquals($sitetreeLive->URLSegment, rawurlencode('brötchen'));

		URLSegmentFilter::$default_allow_multibyte = $origAllow;
	}
	
	public function testVersionsAreCreated() {
		$p = new Page();
		$p->Content = "one";
		$p->write();
		$this->assertEquals(1, $p->Version);
		
		// No changes don't bump version
		$p->write();
		$this->assertEquals(1, $p->Version);

		$p->Content = "two";
		$p->write();
		$this->assertEquals(2, $p->Version);

		// Only change meta-data don't bump version
		$p->HasBrokenLink = true;
		$p->write();
		$p->HasBrokenLink = false;
		$p->write();
		$this->assertEquals(2, $p->Version);

		$p->Content = "three";
		$p->write();
		$this->assertEquals(3, $p->Version);

	}
	
	public function testPageTypeClasses() {
		$classes = SiteTree::page_type_classes();
		$this->assertNotContains('SiteTree', $classes, 'Page types do not include base class');
		$this->assertContains('Page', $classes, 'Page types do contain subclasses');
	}
	
	public function testAllowedChildren() {
		$page = new SiteTree();
		$this->assertContains(
			'VirtualPage', 
			$page->allowedChildren(),
			'Includes core subclasses by default'
		);
		
		$classA = new SiteTreeTest_ClassA();
		$this->assertEquals(
			array('SiteTreeTest_ClassB'), 
			$classA->allowedChildren(),
			'Direct setting of allowed children'
		);
		
		$classB = new SiteTreeTest_ClassB();
		$this->assertEquals(
			array('SiteTreeTest_ClassC', 'SiteTreeTest_ClassCext'), 
			$classB->allowedChildren(),
			'Includes subclasses'
		);
		
		$classD = new SiteTreeTest_ClassD();
		$this->assertEquals(
			array('SiteTreeTest_ClassC'), 
			$classD->allowedChildren(),
			'Excludes subclasses if class is prefixed by an asterisk'
		);
		
		$classC = new SiteTreeTest_ClassC();
		$this->assertEquals(
			array(), 
			$classC->allowedChildren(),
			'Null setting'
		);
	}

	public function testAllowedChildrenValidation() {
		$page = new SiteTree();
		$page->write();
		$classA = new SiteTreeTest_ClassA();
		$classA->write();
		$classB = new SiteTreeTest_ClassB();
		$classB->write();
		$classC = new SiteTreeTest_ClassC();
		$classC->write();
		$classD = new SiteTreeTest_ClassD();
		$classD->write();
		$classCext = new SiteTreeTest_ClassCext();
		$classCext->write();
		
		$classB->ParentID = $page->ID;
		$valid = $classB->validate();
		$this->assertTrue($valid->valid(), "Does allow children on unrestricted parent");
		
		$classB->ParentID = $classA->ID;
		$valid = $classB->validate();
		$this->assertTrue($valid->valid(), "Does allow child specifically allowed by parent");

		$classC->ParentID = $classA->ID;
		$valid = $classC->validate();
		$this->assertFalse($valid->valid(), "Doesnt allow child on parents specifically restricting children");
		
		$classB->ParentID = $classC->ID;
		$valid = $classB->validate();
		$this->assertFalse($valid->valid(), "Doesnt allow child on parents disallowing all children");
		
		$classB->ParentID = $classC->ID;
		$valid = $classB->validate();
		$this->assertFalse($valid->valid(), "Doesnt allow child on parents disallowing all children");
		
		$classCext->ParentID = $classD->ID;
		$valid = $classCext->validate();
		$this->assertFalse($valid->valid(), "Doesnt allow child where only parent class is allowed on parent node, and asterisk prefixing is used");
	}
	
	public function testClassDropdown() {
		$sitetree = new SiteTree();
		$method = new ReflectionMethod($sitetree, 'getClassDropdown');
		$method->setAccessible(true);

		Session::set("loggedInAs", null);
		$this->assertArrayNotHasKey('SiteTreeTest_ClassA', $method->invoke($sitetree));
		
		$this->loginWithPermission('ADMIN');
		$this->assertArrayHasKey('SiteTreeTest_ClassA', $method->invoke($sitetree));
		
		$this->loginWithPermission('CMS_ACCESS_CMSMain');
		$this->assertArrayHasKey('SiteTreeTest_ClassA', $method->invoke($sitetree));
		
		Session::set("loggedInAs", null);
	}

	public function testCanBeRoot() {
		$page = new SiteTree();
		$page->ParentID = 0;
		$page->write();

		$notRootPage = new SiteTreeTest_NotRoot();
		$notRootPage->ParentID = 0;
		$isDetected = false;
		try {
			$notRootPage->write();	
		} catch(ValidationException $e) {
			$this->assertContains('is not allowed on the root level', $e->getMessage());
			$isDetected = true;
		} 

		if(!$isDetected) $this->fail('Fails validation with $can_be_root=false');
	}	

	public function testModifyStatusFlagByInheritance(){
		$node = new SiteTreeTest_StageStatusInherit();
		$treeTitle = $node->getTreeTitle();
		$this->assertContains('InheritedTitle', $treeTitle);
		$this->assertContains('inherited-class', $treeTitle);
	}

	public function testMenuTitleIsUnsetWhenEqualsTitle() {
		$page = new SiteTree();
		$page->Title = 'orig';
		$page->MenuTitle = 'orig';
		$page->write();
		
		// change menu title
		$page->MenuTitle = 'changed';
		$page->write();
		$page = SiteTree::get()->byID($page->ID);
		$this->assertEquals('changed', $page->getField('MenuTitle'));

		// change menu title back
		$page->MenuTitle = 'orig';
		$page->write();
		$page = SiteTree::get()->byID($page->ID);
		$this->assertEquals(null, $page->getField('MenuTitle'));
	}
	
}

/**#@+
 * @ignore
 */

class SiteTreeTest_PageNode extends Page implements TestOnly { }
class SiteTreeTest_PageNode_Controller extends Page_Controller implements TestOnly {
}

class SiteTreeTest_Conflicted extends Page implements TestOnly { }
class SiteTreeTest_Conflicted_Controller extends Page_Controller implements TestOnly {
	
	public static $allowed_actions = array (
		'conflicted-action'
	);
	
	public function hasActionTemplate($template) {
		if($template == 'conflicted-template') {
			return true;
		} else {
			return parent::hasActionTemplate($template);
		}
	}
	 
}

class SiteTreeTest_NullHtmlCleaner extends HTMLCleaner {
	public function cleanHTML($html) {
		return $html;
	}
}

class SiteTreeTest_ClassA extends Page implements TestOnly {

	static $need_permission = array('ADMIN', 'CMS_ACCESS_CMSMain');
	
	static $allowed_children = array('SiteTreeTest_ClassB');
}

class SiteTreeTest_ClassB extends Page implements TestOnly {
	// Also allowed subclasses
	static $allowed_children = array('SiteTreeTest_ClassC'); 
}

class SiteTreeTest_ClassC extends Page implements TestOnly {
	static $allowed_children = array();
}

class SiteTreeTest_ClassD extends Page implements TestOnly {
	// Only allows this class, no children classes
	static $allowed_children = array('*SiteTreeTest_ClassC');
}

class SiteTreeTest_ClassCext extends SiteTreeTest_ClassC implements TestOnly {
	// Override SiteTreeTest_ClassC definitions
	static $allowed_children = array('SiteTreeTest_ClassB');
}

class SiteTreeTest_NotRoot extends Page implements TestOnly {
	static $can_be_root = false;
}

class SiteTreeTest_StageStatusInherit extends SiteTree implements TestOnly {
	public function getStatusFlags($cached = true){
		$flags = parent::getStatusFlags($cached);
		$flags['inherited-class'] = "InheritedTitle";
		return $flags;
	}
}<|MERGE_RESOLUTION|>--- conflicted
+++ resolved
@@ -20,58 +20,6 @@
 		'SiteTreeTest_StageStatusInherit',
 	);
 	
-<<<<<<< HEAD
-	/**
-	 * @todo Necessary because of monolithic Translatable design
-	 */
-	static protected $origTranslatableSettings = array();
-	
-	static public function set_up_once() {
-		// needs to recreate the database schema with language properties
-		self::kill_temp_db();
-
-		// store old defaults	
-		if(class_exists('Translatable')) {
-			self::$origTranslatableSettings['has_extension'] = singleton('SiteTree')->hasExtension('Translatable');
-			self::$origTranslatableSettings['default_locale'] = Translatable::default_locale();
-			
-			// overwrite locale
-			Translatable::set_default_locale("en_US");
-
-			// refresh the extended statics - different fields in $db with Translatable enabled
-			if(self::$origTranslatableSettings['has_extension']) {
-				SiteTree::remove_extension('Translatable');
-				SiteConfig::remove_extension('Translatable');
-			}
-		}
-
-		// recreate database with new settings
-		$dbname = self::create_temp_db();
-		DB::set_alternative_database_name($dbname);
-
-		parent::set_up_once();
-	}
-	
-	static public function tear_down_once() {
-		if(class_exists('Translatable')) {
-			if(self::$origTranslatableSettings['has_extension']) {
-				SiteTree::add_extension('Translatable');
-				SiteConfig::add_extension('Translatable');
-			}
-			
-
-			Translatable::set_default_locale(self::$origTranslatableSettings['default_locale']);
-			Translatable::set_current_locale(self::$origTranslatableSettings['default_locale']);
-		}
-		
-		self::kill_temp_db();
-		self::create_temp_db();
-		
-		parent::tear_down_once();
-	}
-	
-=======
->>>>>>> ff1df369
 	public function testCreateDefaultpages() {
 			$remove = DataObject::get('SiteTree');
 			if($remove) foreach($remove as $page) $page->delete();
