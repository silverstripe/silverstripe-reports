<?php

class VirtualPageTest extends SapphireTest {
	protected static $fixture_file = 'VirtualPageTest.yml';
	
	protected $extraDataObjects = array(
		'VirtualPageTest_ClassA',
		'VirtualPageTest_ClassB',
		'VirtualPageTest_VirtualPageSub',
		'VirtualPageTest_PageWithAllowedChildren'
	);

	protected $illegalExtensions = array(
		'SiteTree' => array('SiteTreeSubsites', 'Translatable')
	);

	protected $requiredExtensions = array(
		'SiteTree' => array('VirtualPageTest_PageExtension')
	);

	public function setUp() {
		parent::setUp();

		$this->origInitiallyCopiedFields = VirtualPage::config()->initially_copied_fields;
		Config::inst()->remove('VirtualPage', 'initially_copied_fields');
		VirtualPage::config()->initially_copied_fields = array_merge(
			$this->origInitiallyCopiedFields,
			array('MyInitiallyCopiedField')
		);
		
		$this->origNonVirtualField = VirtualPage::config()->non_virtual_fields;
		Config::inst()->remove('VirtualPage', 'non_virtual_fields');
		VirtualPage::config()->non_virtual_fields = array_merge(
			$this->origNonVirtualField,
			array('MyNonVirtualField', 'MySharedNonVirtualField')
		);
	}

	public function tearDown() {
		parent::tearDown();

		Config::inst()->remove('VirtualPage', 'initially_copied_fields');
		Config::inst()->remove('VirtualPage', 'non_virtual_fields');
		VirtualPage::config()->initially_copied_fields = $this->origInitiallyCopiedFields;
		VirtualPage::config()->non_virtual_fields = $this->origNonVirtualField;
	}
	
	/**
	 * Test that, after you update the source page of a virtual page, all the virtual pages
	 * are updated
	 */
	public function testEditingSourcePageUpdatesVirtualPages() {
		$master = $this->objFromFixture('Page', 'master');
		$master->Title = "New title";
		$master->MenuTitle = "New menutitle";
		$master->Content = "<p>New content</p>";
		$master->write();
		
		$vp1 = $this->objFromFixture('VirtualPage', 'vp1');
		$vp2 = $this->objFromFixture('VirtualPage', 'vp2');
		
		$this->assertEquals("New title", $vp1->Title);
		$this->assertEquals("New title", $vp2->Title);
		$this->assertEquals("New menutitle", $vp1->MenuTitle);
		$this->assertEquals("New menutitle", $vp2->MenuTitle);
		$this->assertEquals("<p>New content</p>", $vp1->Content);
		$this->assertEquals("<p>New content</p>", $vp2->Content);
	}

	/**
	 * Test that, after you publish the source page of a virtual page, all the already published
	 * virtual pages are published
	 */
	public function testPublishingSourcePagePublishesAlreadyPublishedVirtualPages() {
		$this->logInWithPermission('ADMIN');

		$master = $this->objFromFixture('Page', 'master');
		$master->doPublish();

		$master->Title = "New title";
		$master->MenuTitle = "New menutitle";
		$master->Content = "<p>New content</p>";
		$master->write();

		$vp1 = DataObject::get_by_id("VirtualPage", $this->idFromFixture('VirtualPage', 'vp1'));
		$vp2 = DataObject::get_by_id("VirtualPage", $this->idFromFixture('VirtualPage', 'vp2'));
		$this->assertTrue($vp1->doPublish());
		$this->assertTrue($vp2->doPublish());

		$master->doPublish();

		Versioned::reading_stage("Live");
		$vp1 = DataObject::get_by_id("VirtualPage", $this->idFromFixture('VirtualPage', 'vp1'));
		$vp2 = DataObject::get_by_id("VirtualPage", $this->idFromFixture('VirtualPage', 'vp2'));
		
		$this->assertNotNull($vp1);
		$this->assertNotNull($vp2);
		
		$this->assertEquals("New title", $vp1->Title);
		$this->assertEquals("New title", $vp2->Title);
		$this->assertEquals("New menutitle", $vp1->MenuTitle);
		$this->assertEquals("New menutitle", $vp2->MenuTitle);
		$this->assertEquals("<p>New content</p>", $vp1->Content);
		$this->assertEquals("<p>New content</p>", $vp2->Content);
		Versioned::reading_stage("Stage");
	}
	
	/**
	 * Test that virtual pages get the content from the master page when they are created.
	 */
	public function testNewVirtualPagesGrabTheContentFromTheirMaster() {
		$vp = new VirtualPage();
		$vp->write();
		
		$vp->CopyContentFromID = $this->idFromFixture('Page', 'master');
		$vp->write();
		
		$this->assertEquals("My Page", $vp->Title);
		$this->assertEquals("My Page Nav", $vp->MenuTitle);

		$vp->CopyContentFromID = $this->idFromFixture('Page', 'master2');
		$vp->write();

		$this->assertEquals("My Other Page", $vp->Title);
		$this->assertEquals("My Other Page Nav", $vp->MenuTitle);
	}
	
	/**
	 * Virtual pages are always supposed to chose the same content as the published source page.
	 * This means that when you publish them, they should show the published content of the source
	 * page, not the draft content at the time when you clicked 'publish' in the CMS.
	 */
	public function testPublishingAVirtualPageCopiedPublishedContentNotDraftContent() {
		$p = new Page();
		$p->Content = "published content";
		$p->write();
		$p->doPublish();
		
		// Don't publish this change - published page will still say 'published content'
		$p->Content = "draft content";
		$p->write();
		
		$vp = new VirtualPage();
		$vp->CopyContentFromID = $p->ID;
		$vp->write();
		
		$vp->doPublish();
		
		// The draft content of the virtual page should say 'draft content'
		$this->assertEquals('draft content',
			DB::query('SELECT "Content" from "SiteTree" WHERE "ID" = ' . $vp->ID)->value());

		// The published content of the virtual page should say 'published content'
		$this->assertEquals('published content',
			DB::query('SELECT "Content" from "SiteTree_Live" WHERE "ID" = ' . $vp->ID)->value());
	}

	public function testCantPublishVirtualPagesBeforeTheirSource() {
		// An unpublished source page
		$p = new Page();
		$p->Content = "test content";
		$p->write();
		
		// With no source page, we can't publish
		$vp = new VirtualPage();
		$vp->write();
		$this->assertFalse($vp->canPublish());

		// When the source page isn't published, we can't publish
		$vp->CopyContentFromID = $p->ID;
		$vp->write();
		$this->assertFalse($vp->canPublish());
		
		// Once the source page gets published, then we can publish
		$p->doPublish();
		$this->assertTrue($vp->canPublish());
	}

	public function testCanDeleteOrphanedVirtualPagesFromLive() {
		// An unpublished source page
		$p = new Page();
		$p->Content = "test content";
		$p->write();
		$p->doPublish();
		
		$vp = new VirtualPage();
		$vp->CopyContentFromID = $p->ID;
		$vp->write();

		// Delete the source page
		$this->assertTrue($vp->canPublish());
		$this->assertTrue($p->doDeleteFromLive());
		
		// Confirm that we can unpublish, but not publish
		$this->assertTrue($vp->canDeleteFromLive());
		$this->assertFalse($vp->canPublish());
		
		// Confirm that the action really works
		$this->assertTrue($vp->doDeleteFromLive());
		$this->assertNull(DB::query("SELECT \"ID\" FROM \"SiteTree_Live\" WHERE \"ID\" = $vp->ID")->value());
	}
	
	public function testVirtualPagesArentInappropriatelyPublished() {
		// Fixture
		$p = new Page();
		$p->Content = "test content";
		$p->write();
		$vp = new VirtualPage();
		$vp->CopyContentFromID = $p->ID;
		$vp->write();

		// VP is oragne
		$this->assertTrue($vp->IsAddedToStage);

		// VP is still orange after we publish
		$p->doPublish();
		$this->fixVersionNumberCache($vp);
		$this->assertTrue($vp->IsAddedToStage);
		
		// A new VP created after P's initial construction
		$vp2 = new VirtualPage();
		$vp2->CopyContentFromID = $p->ID;
		$vp2->write();
		$this->assertTrue($vp2->IsAddedToStage);
		
		// Also remains orange after a republish
		$p->Content = "new content";
		$p->write();
		$p->doPublish();
		$this->fixVersionNumberCache($vp2);
		$this->assertTrue($vp2->IsAddedToStage);
		
		// VP is now published
		$vp->doPublish();

		$this->fixVersionNumberCache($vp);
		$this->assertTrue($vp->ExistsOnLive);
		$this->assertFalse($vp->IsModifiedOnStage);
		
		// P edited, VP and P both go green
		$p->Content = "third content";
		$p->write();

		$this->fixVersionNumberCache($vp, $p);
		$this->assertTrue($p->IsModifiedOnStage);
		$this->assertTrue($vp->IsModifiedOnStage);

		// Publish, VP goes black
		$p->doPublish();
		$this->fixVersionNumberCache($vp);
		$this->assertTrue($vp->ExistsOnLive);
		$this->assertFalse($vp->IsModifiedOnStage);
	}
	
	public function testVirtualPagesCreateVersionRecords() {
		$source = $this->objFromFixture('Page', 'master');
		$source->Title = "T0";
		$source->write();
		$source->doPublish();
		
		// Creating a new VP to ensure that Version #s are out of alignment
		$vp = new VirtualPage();
		$vp->CopyContentFromID = $source->ID;
		$vp->write();

		$source->Title = "T1";
		$source->write();
		$source->Title = "T2";
		$source->write();
		
		$this->assertEquals($vp->ID, DB::query("SELECT \"RecordID\" FROM \"SiteTree_versions\"
			WHERE \"RecordID\" = $vp->ID AND \"Title\" = 'T1'")->value());
		$this->assertEquals($vp->ID, DB::query("SELECT \"RecordID\" FROM \"SiteTree_versions\" 
			WHERE \"RecordID\" = $vp->ID AND \"Title\" = 'T2'")->value());
		$this->assertEquals($vp->ID, DB::query("SELECT \"RecordID\" FROM \"SiteTree_versions\"
			WHERE \"RecordID\" = $vp->ID AND \"Version\" = $vp->Version")->value());
			
		$vp->doPublish();

		// Check that the published content is copied from the published page, with a legal
		// version
		$liveVersion = DB::query("SELECT \"Version\" FROM \"SiteTree_Live\" WHERE \"ID\" = $vp->ID")->value();

		$this->assertEquals("T0", DB::query("SELECT \"Title\" FROM \"SiteTree_Live\" 
				WHERE \"ID\" = $vp->ID")->value());

		// SiteTree_Live.Version should reference a legal entry in SiteTree_versions for the
		// virtual page
		$this->assertEquals("T0", DB::query("SELECT \"Title\" FROM \"SiteTree_versions\" 
				WHERE \"RecordID\" = $vp->ID AND \"Version\" = $liveVersion")->value());
	}
	
	public function fixVersionNumberCache($page) {
		$pages = func_get_args();
		foreach($pages as $p) {
			Versioned::prepopulate_versionnumber_cache('SiteTree', 'Stage', array($p->ID));
			Versioned::prepopulate_versionnumber_cache('SiteTree', 'Live', array($p->ID));
		}
	}

	public function testUnpublishingSourcePageOfAVirtualPageAlsoUnpublishesVirtualPage() {
		// Create page and virutal page
		$p = new Page();
		$p->Title = "source";
		$p->write();
		$this->assertTrue($p->doPublish());
		$vp = new VirtualPage();
		$vp->CopyContentFromID = $p->ID;
		$vp->write();
		$this->assertTrue($vp->doPublish());
		
		// All is fine, the virtual page doesn't have a broken link
		$this->assertFalse($vp->HasBrokenLink);
		
		// Unpublish the source page, confirm that the virtual page has also been unpublished
		$p->doUnpublish();

        // The draft VP still has the CopyContentFromID link
		$vp->flushCache();
		$vp = DataObject::get_by_id('SiteTree', $vp->ID);
		$this->assertEquals($p->ID, $vp->CopyContentFromID);

		$vpLive = Versioned::get_one_by_stage('SiteTree', 'Live', '"SiteTree"."ID" = ' . $vp->ID);
		$this->assertNull($vpLive);
		
		// Delete from draft, confirm that the virtual page has a broken link on the draft site
		$p->delete();
		$vp->flushCache();
		$vp = DataObject::get_by_id('SiteTree', $vp->ID);
		$this->assertEquals(1, $vp->HasBrokenLink);
	}	

	public function testDeletingFromLiveSourcePageOfAVirtualPageAlsoUnpublishesVirtualPage() {
		// Create page and virutal page
		$p = new Page();
		$p->Title = "source";
		$p->write();
		$this->assertTrue($p->doPublish());
		$vp = new VirtualPage();
		$vp->CopyContentFromID = $p->ID;
		$vp->write();
		$this->assertTrue($vp->doPublish());
		
		// All is fine, the virtual page doesn't have a broken link
		$this->assertFalse($vp->HasBrokenLink);
		
		// Delete the source page from draft, confirm that this creates a broken link
		$pID = $p->ID;
		$p->delete();
		$vp->flushCache();
		$vp = DataObject::get_by_id('SiteTree', $vp->ID);
		$this->assertEquals(1, $vp->HasBrokenLink);
		
		// Delete the source page form live, confirm that the virtual page has also been unpublished
		$pLive = Versioned::get_one_by_stage('SiteTree', 'Live', '"SiteTree"."ID" = ' . $pID);
		$this->assertTrue($pLive->doDeleteFromLive());
		$vpLive = Versioned::get_one_by_stage('SiteTree', 'Live', '"SiteTree"."ID" = ' . $vp->ID);
		$this->assertNull($vpLive);
		
		// Delete from draft, confirm that the virtual page has a broken link on the draft site
		$pLive->delete();
		$vp->flushCache();
		$vp = DataObject::get_by_id('SiteTree', $vp->ID);
		$this->assertEquals(1, $vp->HasBrokenLink);
	}	
	
	/**
	 * Base functionality tested in {@link SiteTreeTest->testAllowedChildrenValidation()}.
	 */
	public function testAllowedChildrenLimitedOnVirtualPages() {
		$classA = new SiteTreeTest_ClassA();
		$classA->write();
		$classB = new SiteTreeTest_ClassB();
		$classB->write();
		$classBVirtual = new VirtualPage();
		$classBVirtual->CopyContentFromID = $classB->ID;
		$classBVirtual->write();
		$classC = new SiteTreeTest_ClassC();
		$classC->write();
		$classCVirtual = new VirtualPage();
		$classCVirtual->CopyContentFromID = $classC->ID;
		$classCVirtual->write();
		
		$classBVirtual->ParentID = $classA->ID;
		$valid = $classBVirtual->validate();
		$this->assertTrue($valid->valid(), "Does allow child linked to virtual page type allowed by parent");
		
		$classCVirtual->ParentID = $classA->ID;
		$valid = $classCVirtual->validate();
		$this->assertFalse($valid->valid(), "Doesn't allow child linked to virtual page type disallowed by parent");
	}
	
	public function testGetVirtualFields() {
		// Needs association with an original, otherwise will just return the "base" virtual fields
		$page = new VirtualPageTest_ClassA();
		$page->write();
		$virtual = new VirtualPage();
		$virtual->CopyContentFromID = $page->ID;
		$virtual->write();

		$this->assertContains('MyVirtualField', $virtual->getVirtualFields());
		$this->assertNotContains('MyNonVirtualField', $virtual->getVirtualFields());
		$this->assertNotContains('MyInitiallyCopiedField', $virtual->getVirtualFields());
	}
	
	public function testCopyFrom() {
		$original = new VirtualPageTest_ClassA();
		$original->MyInitiallyCopiedField = 'original';
		$original->MyVirtualField = 'original';
		$original->MyNonVirtualField = 'original';
		$original->write();

		$virtual = new VirtualPage();
		$virtual->CopyContentFromID = $original->ID;
		$virtual->write();
		
		$virtual->copyFrom($original);
		// Using getField() to avoid side effects from an overloaded __get()
		$this->assertEquals(
			'original', 
			$virtual->getField('MyInitiallyCopiedField'),
			'Fields listed in $initially_copied_fields are copied on first copyFrom() invocation'
		);
		$this->assertEquals(
			'original', 
			$virtual->getField('MyVirtualField'),
			'Fields not listed in $initially_copied_fields are copied in copyFrom()'
		);
		$this->assertNull(
			$virtual->getField('MyNonVirtualField'),
			'Fields listed in $non_virtual_fields are not copied in copyFrom()'
		);
		
		$original->MyInitiallyCopiedField = 'changed';
		$original->write();
		$virtual->copyFrom($original);
		$this->assertEquals(
			'original', 
			$virtual->MyInitiallyCopiedField,
			'Fields listed in $initially_copied_fields are not copied on subsequent copyFrom() invocations'
		);
	}
	
	public function testWriteWithoutVersion() {
		$original = new SiteTree();
		$original->write();
		// Create a second version (different behaviour),
		// as SiteTree->onAfterWrite() checks for Version == 1
		$original->Title = 'prepare';
		$original->write();
		$originalVersion = $original->Version;

		$virtual = new VirtualPage();
		$virtual->CopyContentFromID = $original->ID;
		$virtual->write();
		// Create a second version, see above.
		$virtual->Title = 'prepare';
		$virtual->write();
		$virtualVersion = $virtual->Version;
		
		$virtual->Title = 'changed 1';
		$virtual->writeWithoutVersion();
		$this->assertEquals(
			$virtual->Version, 
			$virtualVersion, 
			'writeWithoutVersion() on VirtualPage doesnt increment version'
		);

		$original->Title = 'changed 2';
		$original->writeWithoutVersion();

		DataObject::flush_and_destroy_cache();
		$virtual = DataObject::get_by_id('VirtualPage', $virtual->ID, false);
		$this->assertEquals(
			$virtual->Version, 
			$virtualVersion, 
			'writeWithoutVersion() on original page doesnt increment version on related VirtualPage'
		);
		
		$original->Title = 'changed 3';
		$original->write();
		DataObject::flush_and_destroy_cache();
		$virtual = DataObject::get_by_id('VirtualPage', $virtual->ID, false);
		$this->assertGreaterThan(
			$virtualVersion, 
			$virtual->Version, 
			'write() on original page does increment version on related VirtualPage'
		);
	}

	public function testCanBeRoot() {
		$page = new SiteTree();
		$page->ParentID = 0;
		$page->write();

		$notRootPage = new VirtualPageTest_NotRoot();
		// we don't want the original on root, but rather the VirtualPage pointing to it
		$notRootPage->ParentID = $page->ID; 
		$notRootPage->write();

		$virtual = new VirtualPage();
		$virtual->CopyContentFromID = $page->ID;
		$virtual->write();

		$virtual = DataObject::get_by_id('VirtualPage', $virtual->ID, false);
		$virtual->CopyContentFromID = $notRootPage->ID;
		$virtual->flushCache();

		$isDetected = false;
		try {
			$virtual->write();
		} catch(ValidationException $e) {
			$this->assertContains('is not allowed on the root level', $e->getMessage());
			$isDetected = true;
		} 

		if(!$isDetected) $this->fail('Fails validation with $can_be_root=false');
	}

	public function testPageTypeChangeDoesntKeepOrphanedVirtualPageRecord() {
		$page = new SiteTree();
		$page->write();
		$page->publish('Stage', 'Live');

		$virtual = new VirtualPageTest_VirtualPageSub();
		$virtual->CopyContentFromID = $page->ID;
		$virtual->write();
		$virtual->publish('Stage', 'Live');

		$nonVirtual = $virtual;
		$nonVirtual->ClassName = 'VirtualPageTest_ClassA';
		$nonVirtual->write(); // not publishing

		$this->assertNotNull(
			DB::query(sprintf('SELECT "ID" FROM "SiteTree" WHERE "ID" = %d', $nonVirtual->ID))->value(),
			"Shared base database table entry exists after type change"
		);
		$this->assertNull(
			DB::query(sprintf('SELECT "ID" FROM "VirtualPage" WHERE "ID" = %d', $nonVirtual->ID))->value(),
			"Base database table entry no longer exists after type change"
		);
		$this->assertNull(
			DB::query(sprintf('SELECT "ID" FROM "VirtualPageTest_VirtualPageSub" WHERE "ID" = %d', $nonVirtual->ID))->value(),
			"Sub database table entry no longer exists after type change"
		);
		$this->assertNull(
			DB::query(sprintf('SELECT "ID" FROM "VirtualPage_Live" WHERE "ID" = %d', $nonVirtual->ID))->value(),
			"Base live database table entry no longer exists after type change"
		);
		$this->assertNull(
			DB::query(sprintf('SELECT "ID" FROM "VirtualPageTest_VirtualPageSub_Live" WHERE "ID" = %d', $nonVirtual->ID))->value(),
			"Sub live database table entry no longer exists after type change"
		);
	}

	public function testPageTypeChangePropagatesToLive() {
		$page = new SiteTree();
		$page->MySharedNonVirtualField = 'original';
		$page->write();
		$page->publish('Stage', 'Live');

		$virtual = new VirtualPageTest_VirtualPageSub();
		$virtual->CopyContentFromID = $page->ID;
		$virtual->write();
		$virtual->publish('Stage', 'Live');

		$page->Title = 'original'; // 'Title' is a virtual field
		// Publication would causes the virtual field to copy through onBeforeWrite(),
		// but we want to test that it gets copied on class name change instead
		$page->write();

		$nonVirtual = $virtual;
		$nonVirtual->ClassName = 'VirtualPageTest_ClassA';
		$nonVirtual->MySharedNonVirtualField = 'changed on new type';
		$nonVirtual->write(); // not publishing the page type change here

		$this->assertEquals('original', $nonVirtual->Title,
			'Copies virtual fields from original draft into new instance on type change '
		);

		$nonVirtualLive = Versioned::get_one_by_stage('SiteTree', 'Live', '"SiteTree_Live"."ID" = ' . $nonVirtual->ID);
		$this->assertNotNull($nonVirtualLive);
		$this->assertEquals('VirtualPageTest_ClassA', $nonVirtualLive->ClassName);
		$this->assertEquals('changed on new type', $nonVirtualLive->MySharedNonVirtualField);

		$page->MySharedNonVirtualField = 'changed only on original';
		$page->write();
		$page->publish('Stage', 'Live');

		$nonVirtualLive = Versioned::get_one_by_stage('SiteTree', 'Live', '"SiteTree_Live"."ID" = ' . $nonVirtual->ID, false);
		$this->assertEquals('changed on new type', $nonVirtualLive->MySharedNonVirtualField,
			'No field copying from previous original after page type changed'
		);
	}

<<<<<<< HEAD
	public function testVirtualPageFindsCorrectCasting() {
		$page = new VirtualPageTest_ClassA();
		$page->CastingTest = "Some content";
		$page->write();
		$virtual = new VirtualPage();
		$virtual->CopyContentFromID = $page->ID;
		$virtual->write();

		$this->assertEquals('VirtualPageTest_TestDBField', $virtual->castingHelper('CastingTest'));
		$this->assertEquals('SOME CONTENT', $virtual->obj('CastingTest')->forTemplate());
	}

=======
	public function testVirtualPageAsAnAllowedChild() {
		$parentPage = new VirtualPageTest_PageWithAllowedChildren();
		$parentPage->write();

		$childPage = new VirtualPageTest_ClassA();
		$childPage->ParentID = $parentPage->ID;
		$childPage->write();

		// Check we're allowed to create a VirtualPage without linking it to a page yet
		$childVirtualPage = new VirtualPage();
		$childVirtualPage->ParentID = $parentPage->ID;
		try {
			$childVirtualPage->write();
		} catch(ValidationException $e) {
			$this->fail('Failed to write VirtualPage when it is an allowed child');
		}

		// Check that we can link a VirtualPage to a page type that's an allowed child
		$childVirtualPage->CopyContentFromID = $childPage->ID;
		try {
			$childVirtualPage->write();
		} catch(ValidationException $e) {
			$this->fail('Failed to write VirtualPage when it is linked to an allowed child');
		}

		// Check that we CAN'T link a VirtualPage to a page that is NOT an allowed child
		$disallowedChild = new VirtualPageTest_ClassB();
		$disallowedChild->write();
		$childVirtualPage->CopyContentFromID = $disallowedChild->ID;
		$isDetected = false;
		try {
			$childVirtualPage->write();
		} catch(ValidationException $e) {
			$this->assertContains('not allowed as child of this parent page', $e->getMessage());
			$isDetected = true;
		} 

		if(!$isDetected) $this->fail("Shouldn't be allowed to write a VirtualPage that links to a disallowed child");
	}
>>>>>>> c6684559
}

class VirtualPageTest_ClassA extends Page implements TestOnly {
	
	private static $db = array(
		'MyInitiallyCopiedField' => 'Text',
		'MyVirtualField' => 'Text',
		'MyNonVirtualField' => 'Text',
		'CastingTest' => 'VirtualPageTest_TestDBField'
	);
	
	private static $allowed_children = array('VirtualPageTest_ClassB');
}

class VirtualPageTest_ClassB extends Page implements TestOnly {
	private static $allowed_children = array('VirtualPageTest_ClassC'); 
}

class VirtualPageTest_ClassC extends Page implements TestOnly {
	private static $allowed_children = array();
}

class VirtualPageTest_NotRoot extends Page implements TestOnly {
	private static $can_be_root = false;
}

class VirtualPageTest_TestDBField extends Varchar implements TestOnly {
	public function forTemplate() {
		return strtoupper($this->XML());
	}
}

class VirtualPageTest_VirtualPageSub extends VirtualPage implements TestOnly {
	private static $db = array(
		'MyProperty' => 'Varchar',
	);
}

class VirtualPageTest_PageExtension extends DataExtension implements TestOnly {

	private static $db = array(
		// These fields are just on an extension to simulate shared properties between Page and VirtualPage.
		// Not possible through direct $db definitions due to VirtualPage inheriting from Page, and Page being defined elsewhere.
		'MySharedVirtualField' => 'Text',
		'MySharedNonVirtualField' => 'Text',
	);

}

class VirtualPageTest_PageWithAllowedChildren extends Page implements TestOnly {
	private static $allowed_children = array(
		'VirtualPageTest_ClassA',
		'VirtualPage'
	);
}<|MERGE_RESOLUTION|>--- conflicted
+++ resolved
@@ -593,7 +593,6 @@
 		);
 	}
 
-<<<<<<< HEAD
 	public function testVirtualPageFindsCorrectCasting() {
 		$page = new VirtualPageTest_ClassA();
 		$page->CastingTest = "Some content";
@@ -606,7 +605,6 @@
 		$this->assertEquals('SOME CONTENT', $virtual->obj('CastingTest')->forTemplate());
 	}
 
-=======
 	public function testVirtualPageAsAnAllowedChild() {
 		$parentPage = new VirtualPageTest_PageWithAllowedChildren();
 		$parentPage->write();
@@ -646,7 +644,6 @@
 
 		if(!$isDetected) $this->fail("Shouldn't be allowed to write a VirtualPage that links to a disallowed child");
 	}
->>>>>>> c6684559
 }
 
 class VirtualPageTest_ClassA extends Page implements TestOnly {
