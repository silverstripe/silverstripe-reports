--- conflicted
+++ resolved
@@ -11,7 +11,7 @@
 class ZZZSearchFormTest extends FunctionalTest {
 	
 	protected static $fixture_file = 'SearchFormTest.yml';
-
+	
 	protected $mockController;
 	
 	public function waitUntilIndexingFinished() {
@@ -37,7 +37,7 @@
 		
 		$this->waitUntilIndexingFinished();
 	}
-
+	
 	/**
 	 * @return Boolean
 	 */
@@ -101,7 +101,7 @@
 			'Unpublished pages are not found by searchform'
 		);
 	}
-
+	
 	public function testPagesRestrictedToLoggedinUsersNotIncluded() {
 		if(!$this->checkFulltextSupport()) return;
 
@@ -109,10 +109,6 @@
 		
 		$page = $this->objFromFixture('SiteTree', 'restrictedViewLoggedInUsers');
 		$page->publish('Stage', 'Live');
-<<<<<<< HEAD
-
-=======
->>>>>>> d7d0cb45
 		$results = $sf->getResults(null, array('Search'=>'restrictedViewLoggedInUsers'));
 		$this->assertNotContains(
 			$page->ID,
@@ -138,10 +134,6 @@
 		
 		$page = $this->objFromFixture('SiteTree', 'restrictedViewOnlyWebsiteUsers');
 		$page->publish('Stage', 'Live');
-<<<<<<< HEAD
-
-=======
->>>>>>> d7d0cb45
 		$results = $sf->getResults(null, array('Search'=>'restrictedViewOnlyWebsiteUsers'));
 		$this->assertNotContains(
 			$page->ID,
@@ -171,25 +163,13 @@
 	}
 	
 	public function testInheritedRestrictedPagesNotIncluded() {
-<<<<<<< HEAD
-		if(!$this->checkFulltextSupport()) return;
-
-=======
->>>>>>> d7d0cb45
 		$sf = new SearchForm($this->mockController, 'SearchForm');
 
 		$parent = $this->objFromFixture('SiteTree', 'restrictedViewLoggedInUsers');
 		$parent->publish('Stage', 'Live');
-<<<<<<< HEAD
-
+		
 		$page = $this->objFromFixture('SiteTree', 'inheritRestrictedView');
 		$page->publish('Stage', 'Live');
-
-=======
-		
-		$page = $this->objFromFixture('SiteTree', 'inheritRestrictedView');
-		$page->publish('Stage', 'Live');
->>>>>>> d7d0cb45
 		$results = $sf->getResults(null, array('Search'=>'inheritRestrictedView'));
 		$this->assertNotContains(
 			$page->ID,
